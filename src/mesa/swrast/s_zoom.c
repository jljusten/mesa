--- conflicted
+++ resolved
@@ -160,26 +160,12 @@
    zoomed.end = zoomedWidth;
    zoomed.array = swrast->ZoomedArrays;
    zoomed.array->ChanType = span->array->ChanType;
-<<<<<<< HEAD
-   /* XXX temporary */
-#if CHAN_TYPE == GL_UNSIGNED_BYTE
-   zoomed.array->rgba = zoomed.array->color.sz1.rgba;
-   zoomed.array->spec = zoomed.array->color.sz1.spec;
-#elif CHAN_TYPE == GL_UNSIGNED_SHORT
-   zoomed.array->rgba = zoomed.array->color.sz2.rgba;
-   zoomed.array->spec = zoomed.array->color.sz2.spec;
-#else
-   zoomed.array->rgba = zoomed.array->attribs[FRAG_ATTRIB_COL0];
-   zoomed.array->spec = zoomed.array->attribs[FRAG_ATTRIB_COL1];
-#endif
-=======
    if (zoomed.array->ChanType == GL_UNSIGNED_BYTE)
       zoomed.array->rgba = (GLchan (*)[4]) zoomed.array->rgba8;
    else if (zoomed.array->ChanType == GL_UNSIGNED_SHORT)
       zoomed.array->rgba = (GLchan (*)[4]) zoomed.array->rgba16;
    else
       zoomed.array->rgba = (GLchan (*)[4]) zoomed.array->attribs[FRAG_ATTRIB_COL0];
->>>>>>> d3f7b463
 
    COPY_4V(zoomed.attrStart[FRAG_ATTRIB_WPOS], span->attrStart[FRAG_ATTRIB_WPOS]);
    COPY_4V(zoomed.attrStepX[FRAG_ATTRIB_WPOS], span->attrStepX[FRAG_ATTRIB_WPOS]);
