/*
 * Mesa 3-D graphics library
 *
 * Copyright (C) 2005-2006  Brian Paul   All Rights Reserved.
 * Copyright (C) 2008 VMware, Inc.  All Rights Reserved.
 *
 * Permission is hereby granted, free of charge, to any person obtaining a
 * copy of this software and associated documentation files (the "Software"),
 * to deal in the Software without restriction, including without limitation
 * the rights to use, copy, modify, merge, publish, distribute, sublicense,
 * and/or sell copies of the Software, and to permit persons to whom the
 * Software is furnished to do so, subject to the following conditions:
 *
 * The above copyright notice and this permission notice shall be included
 * in all copies or substantial portions of the Software.
 *
 * THE SOFTWARE IS PROVIDED "AS IS", WITHOUT WARRANTY OF ANY KIND, EXPRESS
 * OR IMPLIED, INCLUDING BUT NOT LIMITED TO THE WARRANTIES OF MERCHANTABILITY,
 * FITNESS FOR A PARTICULAR PURPOSE AND NONINFRINGEMENT.  IN NO EVENT SHALL
 * BRIAN PAUL BE LIABLE FOR ANY CLAIM, DAMAGES OR OTHER LIABILITY, WHETHER IN
 * AN ACTION OF CONTRACT, TORT OR OTHERWISE, ARISING FROM, OUT OF OR IN
 * CONNECTION WITH THE SOFTWARE OR THE USE OR OTHER DEALINGS IN THE SOFTWARE.
 */

/**
 * \file slang_compile.c
 * slang front-end compiler
 * \author Michal Krol
 */

#include "main/imports.h"
#include "main/context.h"
#include "shader/program.h"
#include "shader/programopt.h"
#include "shader/prog_print.h"
#include "shader/prog_parameter.h"
#include "shader/grammar/grammar_mesa.h"
#include "slang_codegen.h"
#include "slang_compile.h"
#include "slang_preprocess.h"
#include "slang_storage.h"
#include "slang_emit.h"
#include "slang_log.h"
#include "slang_mem.h"
#include "slang_vartable.h"
#include "slang_simplify.h"

#include "slang_print.h"

/*
 * This is a straightforward implementation of the slang front-end
 * compiler.  Lots of error-checking functionality is missing but
 * every well-formed shader source should compile successfully and
 * execute as expected. However, some semantically ill-formed shaders
 * may be accepted resulting in undefined behaviour.
 */


/** re-defined below, should be the same though */
#define TYPE_SPECIFIER_COUNT 32


/**
 * Check if the given identifier is legal.
 */
static GLboolean
legal_identifier(slang_atom name)
{
   /* "gl_" is a reserved prefix */
   if (_mesa_strncmp((char *) name, "gl_", 3) == 0) {
      return GL_FALSE;
   }
   return GL_TRUE;
}


/*
 * slang_code_unit
 */

GLvoid
_slang_code_unit_ctr(slang_code_unit * self,
                     struct slang_code_object_ * object)
{
   _slang_variable_scope_ctr(&self->vars);
   _slang_function_scope_ctr(&self->funs);
   _slang_struct_scope_ctr(&self->structs);
   self->object = object;
}

GLvoid
_slang_code_unit_dtr(slang_code_unit * self)
{
   slang_variable_scope_destruct(&self->vars);
   slang_function_scope_destruct(&self->funs);
   slang_struct_scope_destruct(&self->structs);
}

/*
 * slang_code_object
 */

GLvoid
_slang_code_object_ctr(slang_code_object * self)
{
   GLuint i;

   for (i = 0; i < SLANG_BUILTIN_TOTAL; i++)
      _slang_code_unit_ctr(&self->builtin[i], self);
   _slang_code_unit_ctr(&self->unit, self);
   slang_atom_pool_construct(&self->atompool);
}

GLvoid
_slang_code_object_dtr(slang_code_object * self)
{
   GLuint i;

   for (i = 0; i < SLANG_BUILTIN_TOTAL; i++)
      _slang_code_unit_dtr(&self->builtin[i]);
   _slang_code_unit_dtr(&self->unit);
   slang_atom_pool_destruct(&self->atompool);
}


/* slang_parse_ctx */

typedef struct slang_parse_ctx_
{
   const byte *I;
   slang_info_log *L;
   int parsing_builtin;
   GLboolean global_scope;   /**< Is object being declared a global? */
   slang_atom_pool *atoms;
   slang_unit_type type;     /**< Vertex vs. Fragment */
   GLuint version;           /**< user-specified (or default) #version */
} slang_parse_ctx;

/* slang_output_ctx */

typedef struct slang_output_ctx_
{
   slang_variable_scope *vars;
   slang_function_scope *funs;
   slang_struct_scope *structs;
   struct gl_program *program;
   struct gl_sl_pragmas *pragmas;
   slang_var_table *vartable;
   GLuint default_precision[TYPE_SPECIFIER_COUNT];
   GLboolean allow_precision;
   GLboolean allow_invariant;
   GLboolean allow_centroid;
   GLboolean allow_array_types;  /* float[] syntax */
} slang_output_ctx;

/* _slang_compile() */


/* Debugging aid, print file/line where parsing error is detected */
#define RETURN0 \
   do { \
      if (0) \
         printf("slang error at %s:%d\n", __FILE__, __LINE__); \
      return 0; \
   } while (0)


static void
parse_identifier_str(slang_parse_ctx * C, char **id)
{
   *id = (char *) C->I;
   C->I += _mesa_strlen(*id) + 1;
}

static slang_atom
parse_identifier(slang_parse_ctx * C)
{
   const char *id;

   id = (const char *) C->I;
   C->I += _mesa_strlen(id) + 1;
   return slang_atom_pool_atom(C->atoms, id);
}

static int
parse_number(slang_parse_ctx * C, int *number)
{
   const int radix = (int) (*C->I++);
   *number = 0;
   while (*C->I != '\0') {
      int digit;
      if (*C->I >= '0' && *C->I <= '9')
         digit = (int) (*C->I - '0');
      else if (*C->I >= 'A' && *C->I <= 'Z')
         digit = (int) (*C->I - 'A') + 10;
      else
         digit = (int) (*C->I - 'a') + 10;
      *number = *number * radix + digit;
      C->I++;
   }
   C->I++;
   if (*number > 65535)
      slang_info_log_warning(C->L, "%d: literal integer overflow.", *number);
   return 1;
}

static int
parse_float(slang_parse_ctx * C, float *number)
{
   char *integral = NULL;
   char *fractional = NULL;
   char *exponent = NULL;
   char *whole = NULL;

   parse_identifier_str(C, &integral);
   parse_identifier_str(C, &fractional);
   parse_identifier_str(C, &exponent);

   whole = (char *) _slang_alloc((_mesa_strlen(integral) +
                                  _mesa_strlen(fractional) +
                                  _mesa_strlen(exponent) + 3) * sizeof(char));
   if (whole == NULL) {
      slang_info_log_memory(C->L);
      RETURN0;
   }

   slang_string_copy(whole, integral);
   slang_string_concat(whole, ".");
   slang_string_concat(whole, fractional);
   slang_string_concat(whole, "E");
   slang_string_concat(whole, exponent);

   *number = (float) (_mesa_strtod(whole, (char **) NULL));

   _slang_free(whole);

   return 1;
}

/* revision number - increment after each change affecting emitted output */
#define REVISION 5

static int
check_revision(slang_parse_ctx * C)
{
   if (*C->I != REVISION) {
      slang_info_log_error(C->L, "Internal compiler error.");
      RETURN0;
   }
   C->I++;
   return 1;
}

static int parse_statement(slang_parse_ctx *, slang_output_ctx *,
                           slang_operation *);
static int parse_expression(slang_parse_ctx *, slang_output_ctx *,
                            slang_operation *);
static int parse_type_specifier(slang_parse_ctx *, slang_output_ctx *,
                                slang_type_specifier *);
static int
parse_type_array_size(slang_parse_ctx *C,
                      slang_output_ctx *O,
                      GLint *array_len);

static GLboolean
parse_array_len(slang_parse_ctx * C, slang_output_ctx * O, GLuint * len)
{
   slang_operation array_size;
   slang_name_space space;
   GLboolean result;

   if (!slang_operation_construct(&array_size))
      return GL_FALSE;
   if (!parse_expression(C, O, &array_size)) {
      slang_operation_destruct(&array_size);
      return GL_FALSE;
   }

   space.funcs = O->funs;
   space.structs = O->structs;
   space.vars = O->vars;

   /* evaluate compile-time expression which is array size */
   _slang_simplify(&array_size, &space, C->atoms);

   if (array_size.type == SLANG_OPER_LITERAL_INT) {
      result = GL_TRUE;
      *len = (GLint) array_size.literal[0];
   } else if (array_size.type == SLANG_OPER_IDENTIFIER) {
      slang_variable *var = _slang_variable_locate(array_size.locals, array_size.a_id, GL_TRUE);
      if (!var) {
         slang_info_log_error(C->L, "undefined variable '%s'",
                              (char *) array_size.a_id);
         result = GL_FALSE;
      } else if (var->type.qualifier == SLANG_QUAL_CONST &&
                 var->type.specifier.type == SLANG_SPEC_INT) {
         if (var->initializer &&
             var->initializer->type == SLANG_OPER_LITERAL_INT) {
            *len = (GLint) var->initializer->literal[0];
            result = GL_TRUE;
         } else {
            slang_info_log_error(C->L, "unable to parse array size declaration");
            result = GL_FALSE;
         }
      } else {
         slang_info_log_error(C->L, "unable to parse array size declaration");
         result = GL_FALSE;
      }
   } else {
      result = GL_FALSE;
   }

   slang_operation_destruct(&array_size);
   return result;
}

static GLboolean
calculate_var_size(slang_parse_ctx * C, slang_output_ctx * O,
                   slang_variable * var)
{
   slang_storage_aggregate agg;

   if (!slang_storage_aggregate_construct(&agg))
      return GL_FALSE;
   if (!_slang_aggregate_variable(&agg, &var->type.specifier, var->array_len,
                                  O->funs, O->structs, O->vars, C->atoms)) {
      slang_storage_aggregate_destruct(&agg);
      return GL_FALSE;
   }
   var->size = _slang_sizeof_aggregate(&agg);
   slang_storage_aggregate_destruct(&agg);
   return GL_TRUE;
}

static void
promote_type_to_array(slang_parse_ctx *C,
                      slang_fully_specified_type *type,
                      GLint array_len)
{
   slang_type_specifier *baseType =
      slang_type_specifier_new(type->specifier.type, NULL, NULL);

   type->specifier.type = SLANG_SPEC_ARRAY;
   type->specifier._array = baseType;
   type->array_len = array_len;
}


static GLboolean
convert_to_array(slang_parse_ctx * C, slang_variable * var,
                 const slang_type_specifier * sp)
{
   /* sized array - mark it as array, copy the specifier to the array element
    * and parse the expression */
   var->type.specifier.type = SLANG_SPEC_ARRAY;
   var->type.specifier._array = (slang_type_specifier *)
      _slang_alloc(sizeof(slang_type_specifier));
   if (var->type.specifier._array == NULL) {
      slang_info_log_memory(C->L);
      return GL_FALSE;
   }
   slang_type_specifier_ctr(var->type.specifier._array);
   return slang_type_specifier_copy(var->type.specifier._array, sp);
}

/* structure field */
#define FIELD_NONE 0
#define FIELD_NEXT 1
#define FIELD_ARRAY 2

static GLboolean
parse_struct_field_var(slang_parse_ctx * C, slang_output_ctx * O,
                       slang_variable * var, slang_atom a_name,
                       const slang_type_specifier * sp,
                       GLuint array_len)
{
   var->a_name = a_name;
   if (var->a_name == SLANG_ATOM_NULL)
      return GL_FALSE;

   switch (*C->I++) {
   case FIELD_NONE:
      if (array_len != -1) {
         if (!convert_to_array(C, var, sp))
            return GL_FALSE;
         var->array_len = array_len;
      }
      else {
         if (!slang_type_specifier_copy(&var->type.specifier, sp))
            return GL_FALSE;
      }
      break;
   case FIELD_ARRAY:
      if (array_len != -1)
         return GL_FALSE;
      if (!convert_to_array(C, var, sp))
         return GL_FALSE;
      if (!parse_array_len(C, O, &var->array_len))
         return GL_FALSE;
      break;
   default:
      return GL_FALSE;
   }

   return calculate_var_size(C, O, var);
}

static int
parse_struct_field(slang_parse_ctx * C, slang_output_ctx * O,
                   slang_struct * st, slang_type_specifier * sp)
{
   slang_output_ctx o = *O;
   GLint array_len;

   o.structs = st->structs;
   if (!parse_type_specifier(C, &o, sp))
      RETURN0;
   if (!parse_type_array_size(C, &o, &array_len))
      RETURN0;

   do {
      slang_atom a_name;
      slang_variable *var = slang_variable_scope_grow(st->fields);
      if (!var) {
         slang_info_log_memory(C->L);
         RETURN0;
      }
      a_name = parse_identifier(C);
      if (_slang_variable_locate(st->fields, a_name, GL_FALSE)) {
         slang_info_log_error(C->L, "duplicate field '%s'", (char *) a_name);
         RETURN0;
      }

      if (!parse_struct_field_var(C, &o, var, a_name, sp, array_len))
         RETURN0;
   }
   while (*C->I++ != FIELD_NONE);

   return 1;
}

static int
parse_struct(slang_parse_ctx * C, slang_output_ctx * O, slang_struct ** st)
{
   slang_atom a_name;
   const char *name;

   /* parse struct name (if any) and make sure it is unique in current scope */
   a_name = parse_identifier(C);
   if (a_name == SLANG_ATOM_NULL)
      RETURN0;

   name = slang_atom_pool_id(C->atoms, a_name);
   if (name[0] != '\0'
       && slang_struct_scope_find(O->structs, a_name, 0) != NULL) {
      slang_info_log_error(C->L, "%s: duplicate type name.", name);
      RETURN0;
   }

   /* set-up a new struct */
   *st = (slang_struct *) _slang_alloc(sizeof(slang_struct));
   if (*st == NULL) {
      slang_info_log_memory(C->L);
      RETURN0;
   }
   if (!slang_struct_construct(*st)) {
      _slang_free(*st);
      *st = NULL;
      slang_info_log_memory(C->L);
      RETURN0;
   }
   (**st).a_name = a_name;
   (**st).structs->outer_scope = O->structs;

   /* parse individual struct fields */
   do {
      slang_type_specifier sp;

      slang_type_specifier_ctr(&sp);
      if (!parse_struct_field(C, O, *st, &sp)) {
         slang_type_specifier_dtr(&sp);
         RETURN0;
      }
      slang_type_specifier_dtr(&sp);
   }
   while (*C->I++ != FIELD_NONE);

   /* if named struct, copy it to current scope */
   if (name[0] != '\0') {
      slang_struct *s;

      O->structs->structs =
         (slang_struct *) _slang_realloc(O->structs->structs,
                                         O->structs->num_structs
                                         * sizeof(slang_struct),
                                         (O->structs->num_structs + 1)
                                         * sizeof(slang_struct));
      if (O->structs->structs == NULL) {
         slang_info_log_memory(C->L);
         RETURN0;
      }
      s = &O->structs->structs[O->structs->num_structs];
      if (!slang_struct_construct(s))
         RETURN0;
      O->structs->num_structs++;
      if (!slang_struct_copy(s, *st))
         RETURN0;
   }

   return 1;
}


/* invariant qualifer */
#define TYPE_VARIANT    90
#define TYPE_INVARIANT  91

static int
parse_type_variant(slang_parse_ctx * C, slang_type_variant *variant)
{
   GLuint invariant = *C->I++;
   switch (invariant) {
   case TYPE_VARIANT:
      *variant = SLANG_VARIANT;
      return 1;
   case TYPE_INVARIANT:
      *variant = SLANG_INVARIANT;
      return 1;
   default:
      RETURN0;
   }
}


/* centroid qualifer */
#define TYPE_CENTER    95
#define TYPE_CENTROID  96

static int
parse_type_centroid(slang_parse_ctx * C, slang_type_centroid *centroid)
{
   GLuint c = *C->I++;
   switch (c) {
   case TYPE_CENTER:
      *centroid = SLANG_CENTER;
      return 1;
   case TYPE_CENTROID:
      *centroid = SLANG_CENTROID;
      return 1;
   default:
      RETURN0;
   }
}


/* type qualifier */
#define TYPE_QUALIFIER_NONE 0
#define TYPE_QUALIFIER_CONST 1
#define TYPE_QUALIFIER_ATTRIBUTE 2
#define TYPE_QUALIFIER_VARYING 3
#define TYPE_QUALIFIER_UNIFORM 4
#define TYPE_QUALIFIER_FIXEDOUTPUT 5
#define TYPE_QUALIFIER_FIXEDINPUT 6

static int
parse_type_qualifier(slang_parse_ctx * C, slang_type_qualifier * qual)
{
   GLuint qualifier = *C->I++;
   switch (qualifier) {
   case TYPE_QUALIFIER_NONE:
      *qual = SLANG_QUAL_NONE;
      break;
   case TYPE_QUALIFIER_CONST:
      *qual = SLANG_QUAL_CONST;
      break;
   case TYPE_QUALIFIER_ATTRIBUTE:
      *qual = SLANG_QUAL_ATTRIBUTE;
      break;
   case TYPE_QUALIFIER_VARYING:
      *qual = SLANG_QUAL_VARYING;
      break;
   case TYPE_QUALIFIER_UNIFORM:
      *qual = SLANG_QUAL_UNIFORM;
      break;
   case TYPE_QUALIFIER_FIXEDOUTPUT:
      *qual = SLANG_QUAL_FIXEDOUTPUT;
      break;
   case TYPE_QUALIFIER_FIXEDINPUT:
      *qual = SLANG_QUAL_FIXEDINPUT;
      break;
   default:
      RETURN0;
   }
   return 1;
}

/* type specifier */
#define TYPE_SPECIFIER_VOID 0
#define TYPE_SPECIFIER_BOOL 1
#define TYPE_SPECIFIER_BVEC2 2
#define TYPE_SPECIFIER_BVEC3 3
#define TYPE_SPECIFIER_BVEC4 4
#define TYPE_SPECIFIER_INT 5
#define TYPE_SPECIFIER_IVEC2 6
#define TYPE_SPECIFIER_IVEC3 7
#define TYPE_SPECIFIER_IVEC4 8
#define TYPE_SPECIFIER_FLOAT 9
#define TYPE_SPECIFIER_VEC2 10
#define TYPE_SPECIFIER_VEC3 11
#define TYPE_SPECIFIER_VEC4 12
#define TYPE_SPECIFIER_MAT2 13
#define TYPE_SPECIFIER_MAT3 14
#define TYPE_SPECIFIER_MAT4 15
#define TYPE_SPECIFIER_SAMPLER1D 16
#define TYPE_SPECIFIER_SAMPLER2D 17
#define TYPE_SPECIFIER_SAMPLER3D 18
#define TYPE_SPECIFIER_SAMPLERCUBE 19
#define TYPE_SPECIFIER_SAMPLER1DSHADOW 20
#define TYPE_SPECIFIER_SAMPLER2DSHADOW 21
#define TYPE_SPECIFIER_SAMPLER2DRECT 22
#define TYPE_SPECIFIER_SAMPLER2DRECTSHADOW 23
#define TYPE_SPECIFIER_STRUCT 24
#define TYPE_SPECIFIER_TYPENAME 25
#define TYPE_SPECIFIER_MAT23 26
#define TYPE_SPECIFIER_MAT32 27
#define TYPE_SPECIFIER_MAT24 28
#define TYPE_SPECIFIER_MAT42 29
#define TYPE_SPECIFIER_MAT34 30
#define TYPE_SPECIFIER_MAT43 31
#define TYPE_SPECIFIER_COUNT 32

static int
parse_type_specifier(slang_parse_ctx * C, slang_output_ctx * O,
                     slang_type_specifier * spec)
{
   switch (*C->I++) {
   case TYPE_SPECIFIER_VOID:
      spec->type = SLANG_SPEC_VOID;
      break;
   case TYPE_SPECIFIER_BOOL:
      spec->type = SLANG_SPEC_BOOL;
      break;
   case TYPE_SPECIFIER_BVEC2:
      spec->type = SLANG_SPEC_BVEC2;
      break;
   case TYPE_SPECIFIER_BVEC3:
      spec->type = SLANG_SPEC_BVEC3;
      break;
   case TYPE_SPECIFIER_BVEC4:
      spec->type = SLANG_SPEC_BVEC4;
      break;
   case TYPE_SPECIFIER_INT:
      spec->type = SLANG_SPEC_INT;
      break;
   case TYPE_SPECIFIER_IVEC2:
      spec->type = SLANG_SPEC_IVEC2;
      break;
   case TYPE_SPECIFIER_IVEC3:
      spec->type = SLANG_SPEC_IVEC3;
      break;
   case TYPE_SPECIFIER_IVEC4:
      spec->type = SLANG_SPEC_IVEC4;
      break;
   case TYPE_SPECIFIER_FLOAT:
      spec->type = SLANG_SPEC_FLOAT;
      break;
   case TYPE_SPECIFIER_VEC2:
      spec->type = SLANG_SPEC_VEC2;
      break;
   case TYPE_SPECIFIER_VEC3:
      spec->type = SLANG_SPEC_VEC3;
      break;
   case TYPE_SPECIFIER_VEC4:
      spec->type = SLANG_SPEC_VEC4;
      break;
   case TYPE_SPECIFIER_MAT2:
      spec->type = SLANG_SPEC_MAT2;
      break;
   case TYPE_SPECIFIER_MAT3:
      spec->type = SLANG_SPEC_MAT3;
      break;
   case TYPE_SPECIFIER_MAT4:
      spec->type = SLANG_SPEC_MAT4;
      break;
   case TYPE_SPECIFIER_MAT23:
      spec->type = SLANG_SPEC_MAT23;
      break;
   case TYPE_SPECIFIER_MAT32:
      spec->type = SLANG_SPEC_MAT32;
      break;
   case TYPE_SPECIFIER_MAT24:
      spec->type = SLANG_SPEC_MAT24;
      break;
   case TYPE_SPECIFIER_MAT42:
      spec->type = SLANG_SPEC_MAT42;
      break;
   case TYPE_SPECIFIER_MAT34:
      spec->type = SLANG_SPEC_MAT34;
      break;
   case TYPE_SPECIFIER_MAT43:
      spec->type = SLANG_SPEC_MAT43;
      break;
   case TYPE_SPECIFIER_SAMPLER1D:
      spec->type = SLANG_SPEC_SAMPLER1D;
      break;
   case TYPE_SPECIFIER_SAMPLER2D:
      spec->type = SLANG_SPEC_SAMPLER2D;
      break;
   case TYPE_SPECIFIER_SAMPLER3D:
      spec->type = SLANG_SPEC_SAMPLER3D;
      break;
   case TYPE_SPECIFIER_SAMPLERCUBE:
      spec->type = SLANG_SPEC_SAMPLERCUBE;
      break;
   case TYPE_SPECIFIER_SAMPLER2DRECT:
      spec->type = SLANG_SPEC_SAMPLER2DRECT;
      break;
   case TYPE_SPECIFIER_SAMPLER1DSHADOW:
      spec->type = SLANG_SPEC_SAMPLER1DSHADOW;
      break;
   case TYPE_SPECIFIER_SAMPLER2DSHADOW:
      spec->type = SLANG_SPEC_SAMPLER2DSHADOW;
      break;
   case TYPE_SPECIFIER_SAMPLER2DRECTSHADOW:
      spec->type = SLANG_SPEC_SAMPLER2DRECTSHADOW;
      break;
   case TYPE_SPECIFIER_STRUCT:
      spec->type = SLANG_SPEC_STRUCT;
      if (!parse_struct(C, O, &spec->_struct))
         RETURN0;
      break;
   case TYPE_SPECIFIER_TYPENAME:
      spec->type = SLANG_SPEC_STRUCT;
      {
         slang_atom a_name;
         slang_struct *stru;

         a_name = parse_identifier(C);
         if (a_name == NULL)
            RETURN0;

         stru = slang_struct_scope_find(O->structs, a_name, 1);
         if (stru == NULL) {
            slang_info_log_error(C->L, "undeclared type name '%s'",
                                 slang_atom_pool_id(C->atoms, a_name));
            RETURN0;
         }

         spec->_struct = (slang_struct *) _slang_alloc(sizeof(slang_struct));
         if (spec->_struct == NULL) {
            slang_info_log_memory(C->L);
            RETURN0;
         }
         if (!slang_struct_construct(spec->_struct)) {
            _slang_free(spec->_struct);
            spec->_struct = NULL;
            RETURN0;
         }
         if (!slang_struct_copy(spec->_struct, stru))
            RETURN0;
      }
      break;
   default:
      RETURN0;
   }
   return 1;
}

#define TYPE_SPECIFIER_NONARRAY 0
#define TYPE_SPECIFIER_ARRAY    1

static int
parse_type_array_size(slang_parse_ctx *C,
                      slang_output_ctx *O,
                      GLint *array_len)
{
   GLuint size;

   switch (*C->I++) {
   case TYPE_SPECIFIER_NONARRAY:
      *array_len = -1; /* -1 = not an array */
      break;
   case TYPE_SPECIFIER_ARRAY:
      if (!parse_array_len(C, O, &size))
         RETURN0;
      *array_len = (GLint) size;
      break;
   default:
      assert(0);
      RETURN0;
   }
   return 1;
}

#define PRECISION_DEFAULT 0
#define PRECISION_LOW     1
#define PRECISION_MEDIUM  2
#define PRECISION_HIGH    3

static int
parse_type_precision(slang_parse_ctx *C,
                     slang_type_precision *precision)
{
   GLint prec = *C->I++;
   switch (prec) {
   case PRECISION_DEFAULT:
      *precision = SLANG_PREC_DEFAULT;
      return 1;
   case PRECISION_LOW:
      *precision = SLANG_PREC_LOW;
      return 1;
   case PRECISION_MEDIUM:
      *precision = SLANG_PREC_MEDIUM;
      return 1;
   case PRECISION_HIGH:
      *precision = SLANG_PREC_HIGH;
      return 1;
   default:
      RETURN0;
   }
}

static int
parse_fully_specified_type(slang_parse_ctx * C, slang_output_ctx * O,
                           slang_fully_specified_type * type)
{
   if (!parse_type_variant(C, &type->variant))
      RETURN0;
  
   if (!parse_type_centroid(C, &type->centroid))
      RETURN0;

   if (!parse_type_qualifier(C, &type->qualifier))
      RETURN0;

   if (!parse_type_precision(C, &type->precision))
      RETURN0;

   if (!parse_type_specifier(C, O, &type->specifier))
      RETURN0;

   if (!parse_type_array_size(C, O, &type->array_len))
      RETURN0;

   if (!O->allow_invariant && type->variant == SLANG_INVARIANT) {
      slang_info_log_error(C->L,
         "'invariant' keyword not allowed (perhaps set #version 120)");
      RETURN0;
   }

   if (!O->allow_centroid && type->centroid == SLANG_CENTROID) {
      slang_info_log_error(C->L,
         "'centroid' keyword not allowed (perhaps set #version 120)");
      RETURN0;
   }
   else if (type->centroid == SLANG_CENTROID &&
            type->qualifier != SLANG_QUAL_VARYING) {
      slang_info_log_error(C->L,
         "'centroid' keyword only allowed for varying vars");
      RETURN0;
   }


   /* need this?
   if (type->qualifier != SLANG_QUAL_VARYING &&
       type->variant == SLANG_INVARIANT) {
      slang_info_log_error(C->L,
                           "invariant qualifer only allowed for varying vars");
      RETURN0;
   }
   */

   if (O->allow_precision) {
      if (type->precision == SLANG_PREC_DEFAULT) {
         assert(type->specifier.type < TYPE_SPECIFIER_COUNT);
         /* use the default precision for this datatype */
         type->precision = O->default_precision[type->specifier.type];
      }
   }
   else {
      /* only default is allowed */
      if (type->precision != SLANG_PREC_DEFAULT) {
         slang_info_log_error(C->L, "precision qualifiers not allowed");
         RETURN0;
      }
   }

   if (!O->allow_array_types && type->array_len >= 0) {
      slang_info_log_error(C->L, "first-class array types not allowed");
      RETURN0;
   }

   if (type->array_len >= 0) {
      /* convert type to array type (ex: convert "int" to "array of int" */
      promote_type_to_array(C, type, type->array_len);
   }

   return 1;
}

/* operation */
#define OP_END 0
#define OP_BLOCK_BEGIN_NO_NEW_SCOPE 1
#define OP_BLOCK_BEGIN_NEW_SCOPE 2
#define OP_DECLARE 3
#define OP_ASM 4
#define OP_BREAK 5
#define OP_CONTINUE 6
#define OP_DISCARD 7
#define OP_RETURN 8
#define OP_EXPRESSION 9
#define OP_IF 10
#define OP_WHILE 11
#define OP_DO 12
#define OP_FOR 13
#define OP_PUSH_VOID 14
#define OP_PUSH_BOOL 15
#define OP_PUSH_INT 16
#define OP_PUSH_FLOAT 17
#define OP_PUSH_IDENTIFIER 18
#define OP_SEQUENCE 19
#define OP_ASSIGN 20
#define OP_ADDASSIGN 21
#define OP_SUBASSIGN 22
#define OP_MULASSIGN 23
#define OP_DIVASSIGN 24
/*#define OP_MODASSIGN 25*/
/*#define OP_LSHASSIGN 26*/
/*#define OP_RSHASSIGN 27*/
/*#define OP_ORASSIGN 28*/
/*#define OP_XORASSIGN 29*/
/*#define OP_ANDASSIGN 30*/
#define OP_SELECT 31
#define OP_LOGICALOR 32
#define OP_LOGICALXOR 33
#define OP_LOGICALAND 34
/*#define OP_BITOR 35*/
/*#define OP_BITXOR 36*/
/*#define OP_BITAND 37*/
#define OP_EQUAL 38
#define OP_NOTEQUAL 39
#define OP_LESS 40
#define OP_GREATER 41
#define OP_LESSEQUAL 42
#define OP_GREATEREQUAL 43
/*#define OP_LSHIFT 44*/
/*#define OP_RSHIFT 45*/
#define OP_ADD 46
#define OP_SUBTRACT 47
#define OP_MULTIPLY 48
#define OP_DIVIDE 49
/*#define OP_MODULUS 50*/
#define OP_PREINCREMENT 51
#define OP_PREDECREMENT 52
#define OP_PLUS 53
#define OP_MINUS 54
/*#define OP_COMPLEMENT 55*/
#define OP_NOT 56
#define OP_SUBSCRIPT 57
#define OP_CALL 58
#define OP_FIELD 59
#define OP_POSTINCREMENT 60
#define OP_POSTDECREMENT 61
#define OP_PRECISION 62
#define OP_METHOD 63


/**
 * When parsing a compound production, this function is used to parse the
 * children.
 * For example, a while-loop compound will have two children, the
 * while condition expression and the loop body.  So, this function will
 * be called twice to parse those two sub-expressions.
 * \param C  the parsing context
 * \param O  the output context
 * \param oper  the operation we're parsing
 * \param statement  indicates whether parsing a statement, or expression
 * \return 1 if success, 0 if error
 */
static int
parse_child_operation(slang_parse_ctx * C, slang_output_ctx * O,
                      slang_operation * oper, GLboolean statement)
{
   slang_operation *ch;

   /* grow child array */
   ch = slang_operation_grow(&oper->num_children, &oper->children);
   if (statement)
      return parse_statement(C, O, ch);
   return parse_expression(C, O, ch);
}

static int parse_declaration(slang_parse_ctx * C, slang_output_ctx * O);

static int
parse_statement(slang_parse_ctx * C, slang_output_ctx * O,
                slang_operation * oper)
{
   int op;

   oper->locals->outer_scope = O->vars;

   op = *C->I++;
   switch (op) {
   case OP_BLOCK_BEGIN_NO_NEW_SCOPE:
      /* parse child statements, do not create new variable scope */
      oper->type = SLANG_OPER_BLOCK_NO_NEW_SCOPE;
      while (*C->I != OP_END)
         if (!parse_child_operation(C, O, oper, GL_TRUE))
            RETURN0;
      C->I++;
      break;
   case OP_BLOCK_BEGIN_NEW_SCOPE:
      /* parse child statements, create new variable scope */
      {
         slang_output_ctx o = *O;

         oper->type = SLANG_OPER_BLOCK_NEW_SCOPE;
         o.vars = oper->locals;
         while (*C->I != OP_END)
            if (!parse_child_operation(C, &o, oper, GL_TRUE))
               RETURN0;
         C->I++;
      }
      break;
   case OP_DECLARE:
      /* local variable declaration, individual declarators are stored as
       * children identifiers
       */
      oper->type = SLANG_OPER_BLOCK_NO_NEW_SCOPE;
      {
         const unsigned int first_var = O->vars->num_variables;

         /* parse the declaration, note that there can be zero or more
          * than one declarators
          */
         if (!parse_declaration(C, O))
            RETURN0;
         if (first_var < O->vars->num_variables) {
            const unsigned int num_vars = O->vars->num_variables - first_var;
            unsigned int i;
            assert(oper->num_children == 0);
            oper->num_children = num_vars;
            oper->children = slang_operation_new(num_vars);
            if (oper->children == NULL) {
               slang_info_log_memory(C->L);
               RETURN0;
            }
            for (i = first_var; i < O->vars->num_variables; i++) {
               slang_operation *o = &oper->children[i - first_var];
               slang_variable *var = O->vars->variables[i];
               o->type = SLANG_OPER_VARIABLE_DECL;
               o->locals->outer_scope = O->vars;
               o->a_id = var->a_name;

               /* new/someday...
               calculate_var_size(C, O, var);
               */

               if (!legal_identifier(o->a_id)) {
                  slang_info_log_error(C->L, "illegal variable name '%s'",
                                       (char *) o->a_id);
                  RETURN0;
               }
            }
         }
      }
      break;
   case OP_ASM:
      /* the __asm statement, parse the mnemonic and all its arguments
       * as expressions
       */
      oper->type = SLANG_OPER_ASM;
      oper->a_id = parse_identifier(C);
      if (oper->a_id == SLANG_ATOM_NULL)
         RETURN0;
      while (*C->I != OP_END) {
         if (!parse_child_operation(C, O, oper, GL_FALSE))
            RETURN0;
      }
      C->I++;
      break;
   case OP_BREAK:
      oper->type = SLANG_OPER_BREAK;
      break;
   case OP_CONTINUE:
      oper->type = SLANG_OPER_CONTINUE;
      break;
   case OP_DISCARD:
      oper->type = SLANG_OPER_DISCARD;
      break;
   case OP_RETURN:
      oper->type = SLANG_OPER_RETURN;
      if (!parse_child_operation(C, O, oper, GL_FALSE))
         RETURN0;
      break;
   case OP_EXPRESSION:
      oper->type = SLANG_OPER_EXPRESSION;
      if (!parse_child_operation(C, O, oper, GL_FALSE))
         RETURN0;
      break;
   case OP_IF:
      oper->type = SLANG_OPER_IF;
      if (!parse_child_operation(C, O, oper, GL_FALSE))
         RETURN0;
      if (!parse_child_operation(C, O, oper, GL_TRUE))
         RETURN0;
      if (!parse_child_operation(C, O, oper, GL_TRUE))
         RETURN0;
      break;
   case OP_WHILE:
      {
         slang_output_ctx o = *O;

         oper->type = SLANG_OPER_WHILE;
         o.vars = oper->locals;
         if (!parse_child_operation(C, &o, oper, GL_TRUE))
            RETURN0;
         if (!parse_child_operation(C, &o, oper, GL_TRUE))
            RETURN0;
      }
      break;
   case OP_DO:
      oper->type = SLANG_OPER_DO;
      if (!parse_child_operation(C, O, oper, GL_TRUE))
         RETURN0;
      if (!parse_child_operation(C, O, oper, GL_FALSE))
         RETURN0;
      break;
   case OP_FOR:
      {
         slang_output_ctx o = *O;

         oper->type = SLANG_OPER_FOR;
         o.vars = oper->locals;
         if (!parse_child_operation(C, &o, oper, GL_TRUE))
            RETURN0;
         if (!parse_child_operation(C, &o, oper, GL_TRUE))
            RETURN0;
         if (!parse_child_operation(C, &o, oper, GL_FALSE))
            RETURN0;
         if (!parse_child_operation(C, &o, oper, GL_TRUE))
            RETURN0;
      }
      break;
   case OP_PRECISION:
      {
         /* set default precision for a type in this scope */
         /* ignored at this time */
         int prec_qual = *C->I++;
         int datatype = *C->I++;
         (void) prec_qual;
         (void) datatype;
      }
      break;
   default:
      /*printf("Unexpected operation %d\n", op);*/
      RETURN0;
   }
   return 1;
}

static int
handle_nary_expression(slang_parse_ctx * C, slang_operation * op,
                       slang_operation ** ops, unsigned int *total_ops,
                       unsigned int n)
{
   unsigned int i;

   op->children = slang_operation_new(n);
   if (op->children == NULL) {
      slang_info_log_memory(C->L);
      RETURN0;
   }
   op->num_children = n;

   for (i = 0; i < n; i++) {
      slang_operation_destruct(&op->children[i]);
      op->children[i] = (*ops)[*total_ops - (n + 1 - i)];
   }

   (*ops)[*total_ops - (n + 1)] = (*ops)[*total_ops - 1];
   *total_ops -= n;

   *ops = (slang_operation *)
      _slang_realloc(*ops,
                     (*total_ops + n) * sizeof(slang_operation),
                     *total_ops * sizeof(slang_operation));
   if (*ops == NULL) {
      slang_info_log_memory(C->L);
      RETURN0;
   }
   return 1;
}

static int
is_constructor_name(const char *name, slang_atom a_name,
                    slang_struct_scope * structs)
{
   if (slang_type_specifier_type_from_string(name) != SLANG_SPEC_VOID)
      return 1;
   return slang_struct_scope_find(structs, a_name, 1) != NULL;
}

#define FUNCTION_CALL_NONARRAY 0
#define FUNCTION_CALL_ARRAY    1

static int
parse_expression(slang_parse_ctx * C, slang_output_ctx * O,
                 slang_operation * oper)
{
   slang_operation *ops = NULL;
   unsigned int num_ops = 0;
   int number;

   while (*C->I != OP_END) {
      slang_operation *op;
      const unsigned int op_code = *C->I++;

      /* allocate default operation, becomes a no-op if not used  */
      ops = (slang_operation *)
         _slang_realloc(ops,
                        num_ops * sizeof(slang_operation),
                        (num_ops + 1) * sizeof(slang_operation));
      if (ops == NULL) {
         slang_info_log_memory(C->L);
         RETURN0;
      }
      op = &ops[num_ops];
      if (!slang_operation_construct(op)) {
         slang_info_log_memory(C->L);
         RETURN0;
      }
      num_ops++;
      op->locals->outer_scope = O->vars;

      switch (op_code) {
      case OP_PUSH_VOID:
         op->type = SLANG_OPER_VOID;
         break;
      case OP_PUSH_BOOL:
         op->type = SLANG_OPER_LITERAL_BOOL;
         if (!parse_number(C, &number))
            RETURN0;
         op->literal[0] =
         op->literal[1] =
         op->literal[2] =
         op->literal[3] = (GLfloat) number;
         op->literal_size = 1;
         break;
      case OP_PUSH_INT:
         op->type = SLANG_OPER_LITERAL_INT;
         if (!parse_number(C, &number))
            RETURN0;
         op->literal[0] =
         op->literal[1] =
         op->literal[2] =
         op->literal[3] = (GLfloat) number;
         op->literal_size = 1;
         break;
      case OP_PUSH_FLOAT:
         op->type = SLANG_OPER_LITERAL_FLOAT;
         if (!parse_float(C, &op->literal[0]))
            RETURN0;
         op->literal[1] =
         op->literal[2] =
         op->literal[3] = op->literal[0];
         op->literal_size = 1;
         break;
      case OP_PUSH_IDENTIFIER:
         op->type = SLANG_OPER_IDENTIFIER;
         op->a_id = parse_identifier(C);
         if (op->a_id == SLANG_ATOM_NULL)
            RETURN0;
         break;
      case OP_SEQUENCE:
         op->type = SLANG_OPER_SEQUENCE;
         if (!handle_nary_expression(C, op, &ops, &num_ops, 2))
            RETURN0;
         break;
      case OP_ASSIGN:
         op->type = SLANG_OPER_ASSIGN;
         if (!handle_nary_expression(C, op, &ops, &num_ops, 2))
            RETURN0;
         break;
      case OP_ADDASSIGN:
         op->type = SLANG_OPER_ADDASSIGN;
         if (!handle_nary_expression(C, op, &ops, &num_ops, 2))
            RETURN0;
         break;
      case OP_SUBASSIGN:
         op->type = SLANG_OPER_SUBASSIGN;
         if (!handle_nary_expression(C, op, &ops, &num_ops, 2))
            RETURN0;
         break;
      case OP_MULASSIGN:
         op->type = SLANG_OPER_MULASSIGN;
         if (!handle_nary_expression(C, op, &ops, &num_ops, 2))
            RETURN0;
         break;
      case OP_DIVASSIGN:
         op->type = SLANG_OPER_DIVASSIGN;
         if (!handle_nary_expression(C, op, &ops, &num_ops, 2))
            RETURN0;
         break;
         /*case OP_MODASSIGN: */
         /*case OP_LSHASSIGN: */
         /*case OP_RSHASSIGN: */
         /*case OP_ORASSIGN: */
         /*case OP_XORASSIGN: */
         /*case OP_ANDASSIGN: */
      case OP_SELECT:
         op->type = SLANG_OPER_SELECT;
         if (!handle_nary_expression(C, op, &ops, &num_ops, 3))
            RETURN0;
         break;
      case OP_LOGICALOR:
         op->type = SLANG_OPER_LOGICALOR;
         if (!handle_nary_expression(C, op, &ops, &num_ops, 2))
            RETURN0;
         break;
      case OP_LOGICALXOR:
         op->type = SLANG_OPER_LOGICALXOR;
         if (!handle_nary_expression(C, op, &ops, &num_ops, 2))
            RETURN0;
         break;
      case OP_LOGICALAND:
         op->type = SLANG_OPER_LOGICALAND;
         if (!handle_nary_expression(C, op, &ops, &num_ops, 2))
            RETURN0;
         break;
         /*case OP_BITOR: */
         /*case OP_BITXOR: */
         /*case OP_BITAND: */
      case OP_EQUAL:
         op->type = SLANG_OPER_EQUAL;
         if (!handle_nary_expression(C, op, &ops, &num_ops, 2))
            RETURN0;
         break;
      case OP_NOTEQUAL:
         op->type = SLANG_OPER_NOTEQUAL;
         if (!handle_nary_expression(C, op, &ops, &num_ops, 2))
            RETURN0;
         break;
      case OP_LESS:
         op->type = SLANG_OPER_LESS;
         if (!handle_nary_expression(C, op, &ops, &num_ops, 2))
            RETURN0;
         break;
      case OP_GREATER:
         op->type = SLANG_OPER_GREATER;
         if (!handle_nary_expression(C, op, &ops, &num_ops, 2))
            RETURN0;
         break;
      case OP_LESSEQUAL:
         op->type = SLANG_OPER_LESSEQUAL;
         if (!handle_nary_expression(C, op, &ops, &num_ops, 2))
            RETURN0;
         break;
      case OP_GREATEREQUAL:
         op->type = SLANG_OPER_GREATEREQUAL;
         if (!handle_nary_expression(C, op, &ops, &num_ops, 2))
            RETURN0;
         break;
         /*case OP_LSHIFT: */
         /*case OP_RSHIFT: */
      case OP_ADD:
         op->type = SLANG_OPER_ADD;
         if (!handle_nary_expression(C, op, &ops, &num_ops, 2))
            RETURN0;
         break;
      case OP_SUBTRACT:
         op->type = SLANG_OPER_SUBTRACT;
         if (!handle_nary_expression(C, op, &ops, &num_ops, 2))
            RETURN0;
         break;
      case OP_MULTIPLY:
         op->type = SLANG_OPER_MULTIPLY;
         if (!handle_nary_expression(C, op, &ops, &num_ops, 2))
            RETURN0;
         break;
      case OP_DIVIDE:
         op->type = SLANG_OPER_DIVIDE;
         if (!handle_nary_expression(C, op, &ops, &num_ops, 2))
            RETURN0;
         break;
         /*case OP_MODULUS: */
      case OP_PREINCREMENT:
         op->type = SLANG_OPER_PREINCREMENT;
         if (!handle_nary_expression(C, op, &ops, &num_ops, 1))
            RETURN0;
         break;
      case OP_PREDECREMENT:
         op->type = SLANG_OPER_PREDECREMENT;
         if (!handle_nary_expression(C, op, &ops, &num_ops, 1))
            RETURN0;
         break;
      case OP_PLUS:
         op->type = SLANG_OPER_PLUS;
         if (!handle_nary_expression(C, op, &ops, &num_ops, 1))
            RETURN0;
         break;
      case OP_MINUS:
         op->type = SLANG_OPER_MINUS;
         if (!handle_nary_expression(C, op, &ops, &num_ops, 1))
            RETURN0;
         break;
      case OP_NOT:
         op->type = SLANG_OPER_NOT;
         if (!handle_nary_expression(C, op, &ops, &num_ops, 1))
            RETURN0;
         break;
         /*case OP_COMPLEMENT: */
      case OP_SUBSCRIPT:
         op->type = SLANG_OPER_SUBSCRIPT;
         if (!handle_nary_expression(C, op, &ops, &num_ops, 2))
            RETURN0;
         break;
      case OP_METHOD:
         op->type = SLANG_OPER_METHOD;
         op->a_obj = parse_identifier(C);
         if (op->a_obj == SLANG_ATOM_NULL)
            RETURN0;

         op->a_id = parse_identifier(C);
         if (op->a_id == SLANG_ATOM_NULL)
            RETURN0;

         assert(*C->I == OP_END);
         C->I++;

         while (*C->I != OP_END)
            if (!parse_child_operation(C, O, op, GL_FALSE))
               RETURN0;
         C->I++;
#if 0
         /* don't lookup the method (not yet anyway) */
         if (!C->parsing_builtin
             && !slang_function_scope_find_by_name(O->funs, op->a_id, 1)) {
            const char *id;

            id = slang_atom_pool_id(C->atoms, op->a_id);
            if (!is_constructor_name(id, op->a_id, O->structs)) {
               slang_info_log_error(C->L, "%s: undeclared function name.", id);
               RETURN0;
            }
         }
#endif
         break;
      case OP_CALL:
         {
            GLboolean array_constructor = GL_FALSE;
            GLint array_constructor_size;

            op->type = SLANG_OPER_CALL;
            op->a_id = parse_identifier(C);
            if (op->a_id == SLANG_ATOM_NULL)
               RETURN0;
            switch (*C->I++) {
            case FUNCTION_CALL_NONARRAY:
               /* Nothing to do. */
               break;
            case FUNCTION_CALL_ARRAY:
               /* Calling an array constructor. For example:
                *   float[3](1.1, 2.2, 3.3);
                */
               if (!O->allow_array_types) {
                  slang_info_log_error(C->L,
                                       "array constructors not allowed "
                                       "in this GLSL version");
                  RETURN0;
               }
               else {
<<<<<<< HEAD
                  slang_operation array_size;
                  array_constructor = GL_TRUE;
                  /* parse the array constructor size */
=======
                  /* parse the array constructor size */
                  slang_operation array_size;
                  array_constructor = GL_TRUE;
>>>>>>> e442fe5b
                  slang_operation_construct(&array_size);
                  if (!parse_expression(C, O, &array_size)) {
                     slang_operation_destruct(&array_size);
                     return GL_FALSE;
                  }
                  if (array_size.type != SLANG_OPER_LITERAL_INT) {
                     slang_info_log_error(C->L,
                        "constructor array size is not an integer");
                     slang_operation_destruct(&array_size);
                     RETURN0;
                  }
                  array_constructor_size = (int) array_size.literal[0];
                  op->array_constructor = GL_TRUE;
                  slang_operation_destruct(&array_size);
               }
               break;
            default:
               assert(0);
               RETURN0;
            }
            while (*C->I != OP_END)
               if (!parse_child_operation(C, O, op, GL_FALSE))
                  RETURN0;
            C->I++;

            if (array_constructor &&
                array_constructor_size != op->num_children) {
               slang_info_log_error(C->L, "number of parameters to array"
                                    " constructor does not match array size");
               RETURN0;
            }

            if (!C->parsing_builtin
                && !slang_function_scope_find_by_name(O->funs, op->a_id, 1)) {
               const char *id;

               id = slang_atom_pool_id(C->atoms, op->a_id);
               if (!is_constructor_name(id, op->a_id, O->structs)) {
                  slang_info_log_error(C->L, "%s: undeclared function name.", id);
                  RETURN0;
               }
            }
         }
         break;
      case OP_FIELD:
         op->type = SLANG_OPER_FIELD;
         op->a_id = parse_identifier(C);
         if (op->a_id == SLANG_ATOM_NULL)
            RETURN0;
         if (!handle_nary_expression(C, op, &ops, &num_ops, 1))
            RETURN0;
         break;
      case OP_POSTINCREMENT:
         op->type = SLANG_OPER_POSTINCREMENT;
         if (!handle_nary_expression(C, op, &ops, &num_ops, 1))
            RETURN0;
         break;
      case OP_POSTDECREMENT:
         op->type = SLANG_OPER_POSTDECREMENT;
         if (!handle_nary_expression(C, op, &ops, &num_ops, 1))
            RETURN0;
         break;
      default:
         RETURN0;
      }
   }
   C->I++;

   slang_operation_destruct(oper);
   *oper = *ops; /* struct copy */
   _slang_free(ops);

   return 1;
}

/* parameter qualifier */
#define PARAM_QUALIFIER_IN 0
#define PARAM_QUALIFIER_OUT 1
#define PARAM_QUALIFIER_INOUT 2

/* function parameter array presence */
#define PARAMETER_ARRAY_NOT_PRESENT 0
#define PARAMETER_ARRAY_PRESENT 1

static int
parse_parameter_declaration(slang_parse_ctx * C, slang_output_ctx * O,
                            slang_variable * param)
{
   int param_qual, precision_qual;

   /* parse and validate the parameter's type qualifiers (there can be
    * two at most) because not all combinations are valid
    */
   if (!parse_type_qualifier(C, &param->type.qualifier))
      RETURN0;

   param_qual = *C->I++;
   switch (param_qual) {
   case PARAM_QUALIFIER_IN:
      if (param->type.qualifier != SLANG_QUAL_CONST
          && param->type.qualifier != SLANG_QUAL_NONE) {
         slang_info_log_error(C->L, "Invalid type qualifier.");
         RETURN0;
      }
      break;
   case PARAM_QUALIFIER_OUT:
      if (param->type.qualifier == SLANG_QUAL_NONE)
         param->type.qualifier = SLANG_QUAL_OUT;
      else {
         slang_info_log_error(C->L, "Invalid type qualifier.");
         RETURN0;
      }
      break;
   case PARAM_QUALIFIER_INOUT:
      if (param->type.qualifier == SLANG_QUAL_NONE)
         param->type.qualifier = SLANG_QUAL_INOUT;
      else {
         slang_info_log_error(C->L, "Invalid type qualifier.");
         RETURN0;
      }
      break;
   default:
      RETURN0;
   }

   /* parse precision qualifier (lowp, mediump, highp */
   precision_qual = *C->I++;
   /* ignored at this time */
   (void) precision_qual;

   /* parse parameter's type specifier and name */
   if (!parse_type_specifier(C, O, &param->type.specifier))
      RETURN0;
   if (!parse_type_array_size(C, O, &param->type.array_len))
      RETURN0;
   param->a_name = parse_identifier(C);
   if (param->a_name == SLANG_ATOM_NULL)
      RETURN0;

   /* first-class array
    */
   if (param->type.array_len >= 0) {
      slang_type_specifier p;

      slang_type_specifier_ctr(&p);
      if (!slang_type_specifier_copy(&p, &param->type.specifier)) {
         slang_type_specifier_dtr(&p);
         RETURN0;
      }
      if (!convert_to_array(C, param, &p)) {
         slang_type_specifier_dtr(&p);
         RETURN0;
      }
      slang_type_specifier_dtr(&p);
      param->array_len = param->type.array_len;
   }

   /* if the parameter is an array, parse its size (the size must be
    * explicitly defined
    */
   if (*C->I++ == PARAMETER_ARRAY_PRESENT) {
      slang_type_specifier p;

      if (param->type.array_len >= 0) {
         slang_info_log_error(C->L, "multi-dimensional arrays not allowed");
         RETURN0;
      }
      slang_type_specifier_ctr(&p);
      if (!slang_type_specifier_copy(&p, &param->type.specifier)) {
         slang_type_specifier_dtr(&p);
         RETURN0;
      }
      if (!convert_to_array(C, param, &p)) {
         slang_type_specifier_dtr(&p);
         RETURN0;
      }
      slang_type_specifier_dtr(&p);
      if (!parse_array_len(C, O, &param->array_len))
         RETURN0;
   }

#if 0
   /* calculate the parameter size */
   if (!calculate_var_size(C, O, param))
      RETURN0;
#endif
   /* TODO: allocate the local address here? */
   return 1;
}

/* function type */
#define FUNCTION_ORDINARY 0
#define FUNCTION_CONSTRUCTOR 1
#define FUNCTION_OPERATOR 2

/* function parameter */
#define PARAMETER_NONE 0
#define PARAMETER_NEXT 1

/* operator type */
#define OPERATOR_ADDASSIGN 1
#define OPERATOR_SUBASSIGN 2
#define OPERATOR_MULASSIGN 3
#define OPERATOR_DIVASSIGN 4
/*#define OPERATOR_MODASSIGN 5*/
/*#define OPERATOR_LSHASSIGN 6*/
/*#define OPERATOR_RSHASSIGN 7*/
/*#define OPERATOR_ANDASSIGN 8*/
/*#define OPERATOR_XORASSIGN 9*/
/*#define OPERATOR_ORASSIGN 10*/
#define OPERATOR_LOGICALXOR 11
/*#define OPERATOR_BITOR 12*/
/*#define OPERATOR_BITXOR 13*/
/*#define OPERATOR_BITAND 14*/
#define OPERATOR_LESS 15
#define OPERATOR_GREATER 16
#define OPERATOR_LESSEQUAL 17
#define OPERATOR_GREATEREQUAL 18
/*#define OPERATOR_LSHIFT 19*/
/*#define OPERATOR_RSHIFT 20*/
#define OPERATOR_MULTIPLY 21
#define OPERATOR_DIVIDE 22
/*#define OPERATOR_MODULUS 23*/
#define OPERATOR_INCREMENT 24
#define OPERATOR_DECREMENT 25
#define OPERATOR_PLUS 26
#define OPERATOR_MINUS 27
/*#define OPERATOR_COMPLEMENT 28*/
#define OPERATOR_NOT 29

static const struct
{
   unsigned int o_code;
   const char *o_name;
} operator_names[] = {
   {OPERATOR_INCREMENT, "++"},
   {OPERATOR_ADDASSIGN, "+="},
   {OPERATOR_PLUS, "+"},
   {OPERATOR_DECREMENT, "--"},
   {OPERATOR_SUBASSIGN, "-="},
   {OPERATOR_MINUS, "-"},
   {OPERATOR_NOT, "!"},
   {OPERATOR_MULASSIGN, "*="},
   {OPERATOR_MULTIPLY, "*"},
   {OPERATOR_DIVASSIGN, "/="},
   {OPERATOR_DIVIDE, "/"},
   {OPERATOR_LESSEQUAL, "<="},
   /*{ OPERATOR_LSHASSIGN, "<<=" }, */
   /*{ OPERATOR_LSHIFT, "<<" }, */
   {OPERATOR_LESS, "<"},
   {OPERATOR_GREATEREQUAL, ">="},
   /*{ OPERATOR_RSHASSIGN, ">>=" }, */
   /*{ OPERATOR_RSHIFT, ">>" }, */
   {OPERATOR_GREATER, ">"},
   /*{ OPERATOR_MODASSIGN, "%=" }, */
   /*{ OPERATOR_MODULUS, "%" }, */
   /*{ OPERATOR_ANDASSIGN, "&=" }, */
   /*{ OPERATOR_BITAND, "&" }, */
   /*{ OPERATOR_ORASSIGN, "|=" }, */
   /*{ OPERATOR_BITOR, "|" }, */
   /*{ OPERATOR_COMPLEMENT, "~" }, */
   /*{ OPERATOR_XORASSIGN, "^=" }, */
   {OPERATOR_LOGICALXOR, "^^"},
   /*{ OPERATOR_BITXOR, "^" } */
};

static slang_atom
parse_operator_name(slang_parse_ctx * C)
{
   unsigned int i;

   for (i = 0; i < sizeof(operator_names) / sizeof(*operator_names); i++) {
      if (operator_names[i].o_code == (unsigned int) (*C->I)) {
         slang_atom atom =
            slang_atom_pool_atom(C->atoms, operator_names[i].o_name);
         if (atom == SLANG_ATOM_NULL) {
            slang_info_log_memory(C->L);
            RETURN0;
         }
         C->I++;
         return atom;
      }
   }
   RETURN0;
}


static int
parse_function_prototype(slang_parse_ctx * C, slang_output_ctx * O,
                         slang_function * func)
{
   GLuint functype;
   /* parse function type and name */
   if (!parse_fully_specified_type(C, O, &func->header.type))
      RETURN0;

   functype = *C->I++;
   switch (functype) {
   case FUNCTION_ORDINARY:
      func->kind = SLANG_FUNC_ORDINARY;
      func->header.a_name = parse_identifier(C);
      if (func->header.a_name == SLANG_ATOM_NULL)
         RETURN0;
      break;
   case FUNCTION_CONSTRUCTOR:
      func->kind = SLANG_FUNC_CONSTRUCTOR;
      if (func->header.type.specifier.type == SLANG_SPEC_STRUCT)
         RETURN0;
      func->header.a_name =
         slang_atom_pool_atom(C->atoms,
                              slang_type_specifier_type_to_string
                              (func->header.type.specifier.type));
      if (func->header.a_name == SLANG_ATOM_NULL) {
         slang_info_log_memory(C->L);
         RETURN0;
      }
      break;
   case FUNCTION_OPERATOR:
      func->kind = SLANG_FUNC_OPERATOR;
      func->header.a_name = parse_operator_name(C);
      if (func->header.a_name == SLANG_ATOM_NULL)
         RETURN0;
      break;
   default:
      RETURN0;
   }

   if (!legal_identifier(func->header.a_name)) {
      slang_info_log_error(C->L, "illegal function name '%s'",
                           (char *) func->header.a_name);
      RETURN0;
   }

   /* parse function parameters */
   while (*C->I++ == PARAMETER_NEXT) {
      slang_variable *p = slang_variable_scope_grow(func->parameters);
      if (!p) {
         slang_info_log_memory(C->L);
         RETURN0;
      }
      if (!parse_parameter_declaration(C, O, p))
         RETURN0;
   }

   /* if the function returns a value, append a hidden __retVal 'out'
    * parameter that corresponds to the return value.
    */
   if (_slang_function_has_return_value(func)) {
      slang_variable *p = slang_variable_scope_grow(func->parameters);
      slang_atom a_retVal = slang_atom_pool_atom(C->atoms, "__retVal");
      assert(a_retVal);
      p->a_name = a_retVal;
      p->type = func->header.type;
      p->type.qualifier = SLANG_QUAL_OUT;
   }

   /* function formal parameters and local variables share the same
    * scope, so save the information about param count in a seperate
    * place also link the scope to the global variable scope so when a
    * given identifier is not found here, the search process continues
    * in the global space
    */
   func->param_count = func->parameters->num_variables;
   func->parameters->outer_scope = O->vars;

   return 1;
}

static int
parse_function_definition(slang_parse_ctx * C, slang_output_ctx * O,
                          slang_function * func)
{
   slang_output_ctx o = *O;

   if (!parse_function_prototype(C, O, func))
      RETURN0;

   /* create function's body operation */
   func->body = (slang_operation *) _slang_alloc(sizeof(slang_operation));
   if (func->body == NULL) {
      slang_info_log_memory(C->L);
      RETURN0;
   }
   if (!slang_operation_construct(func->body)) {
      _slang_free(func->body);
      func->body = NULL;
      slang_info_log_memory(C->L);
      RETURN0;
   }

   /* to parse the body the parse context is modified in order to
    * capture parsed variables into function's local variable scope
    */
   C->global_scope = GL_FALSE;
   o.vars = func->parameters;
   if (!parse_statement(C, &o, func->body))
      RETURN0;

   C->global_scope = GL_TRUE;
   return 1;
}

static GLboolean
initialize_global(slang_assemble_ctx * A, slang_variable * var)
{
   slang_operation op_id, op_assign;
   GLboolean result;

   /* construct the left side of assignment */
   if (!slang_operation_construct(&op_id))
      return GL_FALSE;
   op_id.type = SLANG_OPER_IDENTIFIER;
   op_id.a_id = var->a_name;

   /* put the variable into operation's scope */
   op_id.locals->variables =
      (slang_variable **) _slang_alloc(sizeof(slang_variable *));
   if (op_id.locals->variables == NULL) {
      slang_operation_destruct(&op_id);
      return GL_FALSE;
   }
   op_id.locals->num_variables = 1;
   op_id.locals->variables[0] = var;

   /* construct the assignment expression */
   if (!slang_operation_construct(&op_assign)) {
      op_id.locals->num_variables = 0;
      slang_operation_destruct(&op_id);
      return GL_FALSE;
   }
   op_assign.type = SLANG_OPER_ASSIGN;
   op_assign.children =
      (slang_operation *) _slang_alloc(2 * sizeof(slang_operation));
   if (op_assign.children == NULL) {
      slang_operation_destruct(&op_assign);
      op_id.locals->num_variables = 0;
      slang_operation_destruct(&op_id);
      return GL_FALSE;
   }
   op_assign.num_children = 2;
   op_assign.children[0] = op_id;
   op_assign.children[1] = *var->initializer;

   result = 1;

   /* carefully destroy the operations */
   op_assign.num_children = 0;
   _slang_free(op_assign.children);
   op_assign.children = NULL;
   slang_operation_destruct(&op_assign);
   op_id.locals->num_variables = 0;
   slang_operation_destruct(&op_id);

   if (!result)
      return GL_FALSE;

   return GL_TRUE;
}

/* init declarator list */
#define DECLARATOR_NONE 0
#define DECLARATOR_NEXT 1

/* variable declaration */
#define VARIABLE_NONE 0
#define VARIABLE_IDENTIFIER 1
#define VARIABLE_INITIALIZER 2
#define VARIABLE_ARRAY_EXPLICIT 3
#define VARIABLE_ARRAY_UNKNOWN 4


/**
 * Parse the initializer for a variable declaration.
 */
static int
parse_init_declarator(slang_parse_ctx * C, slang_output_ctx * O,
                      const slang_fully_specified_type * type)
{
   slang_variable *var;
   slang_atom a_name;

   /* empty init declatator (without name, e.g. "float ;") */
   if (*C->I++ == VARIABLE_NONE)
      return 1;

   a_name = parse_identifier(C);

   /* check if name is already in this scope */
   if (_slang_variable_locate(O->vars, a_name, GL_FALSE)) {
      slang_info_log_error(C->L,
                   "declaration of '%s' conflicts with previous declaration",
                   (char *) a_name);
      RETURN0;
   }

   /* make room for the new variable and initialize it */
   var = slang_variable_scope_grow(O->vars);
   if (!var) {
      slang_info_log_memory(C->L);
      RETURN0;
   }

   /* copy the declarator type qualifier/etc info, parse the identifier */
   var->type.qualifier = type->qualifier;
   var->type.centroid = type->centroid;
   var->type.precision = type->precision;
   var->type.variant = type->variant;
   var->type.array_len = type->array_len;
   var->a_name = a_name;
   if (var->a_name == SLANG_ATOM_NULL)
      RETURN0;

   switch (*C->I++) {
   case VARIABLE_NONE:
      /* simple variable declarator - just copy the specifier */
      if (!slang_type_specifier_copy(&var->type.specifier, &type->specifier))
         RETURN0;
      break;
   case VARIABLE_INITIALIZER:
      /* initialized variable - copy the specifier and parse the expression */
      if (0 && type->array_len >= 0) {
         /* The type was something like "float[4]" */
         convert_to_array(C, var, &type->specifier);
         var->array_len = type->array_len;
      }
      else {
         if (!slang_type_specifier_copy(&var->type.specifier, &type->specifier))
            RETURN0;
      }
      var->initializer =
         (slang_operation *) _slang_alloc(sizeof(slang_operation));
      if (var->initializer == NULL) {
         slang_info_log_memory(C->L);
         RETURN0;
      }
      if (!slang_operation_construct(var->initializer)) {
         _slang_free(var->initializer);
         var->initializer = NULL;
         slang_info_log_memory(C->L);
         RETURN0;
      }
      if (!parse_expression(C, O, var->initializer))
         RETURN0;
      break;
   case VARIABLE_ARRAY_UNKNOWN:
      /* unsized array - mark it as array and copy the specifier to
       * the array element
       */
      if (type->array_len >= 0) {
         slang_info_log_error(C->L, "multi-dimensional arrays not allowed");
         RETURN0;
      }
      if (!convert_to_array(C, var, &type->specifier))
         return GL_FALSE;
      break;
   case VARIABLE_ARRAY_EXPLICIT:
      if (type->array_len >= 0) {
         /* the user is trying to do something like: float[2] x[3]; */
         slang_info_log_error(C->L, "multi-dimensional arrays not allowed");
         RETURN0;
      }
      if (!convert_to_array(C, var, &type->specifier))
         return GL_FALSE;
      if (!parse_array_len(C, O, &var->array_len))
         return GL_FALSE;
      break;
   default:
      RETURN0;
   }

   /* allocate global address space for a variable with a known size */
   if (C->global_scope
       && !(var->type.specifier.type == SLANG_SPEC_ARRAY
            && var->array_len == 0)) {
      if (!calculate_var_size(C, O, var))
         return GL_FALSE;
   }

   /* emit code for global var decl */
   if (C->global_scope) {
      slang_assemble_ctx A;
      A.atoms = C->atoms;
      A.space.funcs = O->funs;
      A.space.structs = O->structs;
      A.space.vars = O->vars;
      A.program = O->program;
      A.pragmas = O->pragmas;
      A.vartable = O->vartable;
      A.log = C->L;
      A.curFuncEndLabel = NULL;
      if (!_slang_codegen_global_variable(&A, var, C->type))
         RETURN0;
   }

   /* initialize global variable */
   if (C->global_scope) {
      if (var->initializer != NULL) {
         slang_assemble_ctx A;

         A.atoms = C->atoms;
         A.space.funcs = O->funs;
         A.space.structs = O->structs;
         A.space.vars = O->vars;
         if (!initialize_global(&A, var))
            RETURN0;
      }
   }
   return 1;
}

/**
 * Parse a list of variable declarations.  Each variable may have an
 * initializer.
 */
static int
parse_init_declarator_list(slang_parse_ctx * C, slang_output_ctx * O)
{
   slang_fully_specified_type type;

   /* parse the fully specified type, common to all declarators */
   if (!slang_fully_specified_type_construct(&type))
      RETURN0;
   if (!parse_fully_specified_type(C, O, &type)) {
      slang_fully_specified_type_destruct(&type);
      RETURN0;
   }

   /* parse declarators, pass-in the parsed type */
   do {
      if (!parse_init_declarator(C, O, &type)) {
         slang_fully_specified_type_destruct(&type);
         RETURN0;
      }
   }
   while (*C->I++ == DECLARATOR_NEXT);

   slang_fully_specified_type_destruct(&type);
   return 1;
}


/**
 * Parse a function definition or declaration.
 * \param C  parsing context
 * \param O  output context
 * \param definition if non-zero expect a definition, else a declaration
 * \param parsed_func_ret  returns the parsed function
 * \return GL_TRUE if success, GL_FALSE if failure
 */
static GLboolean
parse_function(slang_parse_ctx * C, slang_output_ctx * O, int definition,
               slang_function ** parsed_func_ret)
{
   slang_function parsed_func, *found_func;

   /* parse function definition/declaration */
   if (!slang_function_construct(&parsed_func))
      return GL_FALSE;
   if (definition) {
      if (!parse_function_definition(C, O, &parsed_func)) {
         slang_function_destruct(&parsed_func);
         return GL_FALSE;
      }
   }
   else {
      if (!parse_function_prototype(C, O, &parsed_func)) {
         slang_function_destruct(&parsed_func);
         return GL_FALSE;
      }
   }

   /* find a function with a prototype matching the parsed one - only
    * the current scope is being searched to allow built-in function
    * overriding
    */
   found_func = slang_function_scope_find(O->funs, &parsed_func, 0);
   if (found_func == NULL) {
      /* New function, add it to the function list */
      O->funs->functions =
         (slang_function *) _slang_realloc(O->funs->functions,
                                           O->funs->num_functions
                                           * sizeof(slang_function),
                                           (O->funs->num_functions + 1)
                                           * sizeof(slang_function));
      if (O->funs->functions == NULL) {
         slang_info_log_memory(C->L);
         slang_function_destruct(&parsed_func);
         return GL_FALSE;
      }
      O->funs->functions[O->funs->num_functions] = parsed_func;
      O->funs->num_functions++;

      /* return the newly parsed function */
      *parsed_func_ret = &O->funs->functions[O->funs->num_functions - 1];
   }
   else {
      /* previously defined or declared */
      /* TODO: check function return type qualifiers and specifiers */
      if (definition) {
         if (found_func->body != NULL) {
            slang_info_log_error(C->L, "%s: function already has a body.",
                                 slang_atom_pool_id(C->atoms,
                                                    parsed_func.header.
                                                    a_name));
            slang_function_destruct(&parsed_func);
            return GL_FALSE;
         }

         /* destroy the existing function declaration and replace it
          * with the new one
          */
         slang_function_destruct(found_func);
         *found_func = parsed_func;
      }
      else {
         /* another declaration of the same function prototype - ignore it */
         slang_function_destruct(&parsed_func);
      }

      /* return the found function */
      *parsed_func_ret = found_func;
   }

   return GL_TRUE;
}

/* declaration */
#define DECLARATION_FUNCTION_PROTOTYPE 1
#define DECLARATION_INIT_DECLARATOR_LIST 2

static int
parse_declaration(slang_parse_ctx * C, slang_output_ctx * O)
{
   switch (*C->I++) {
   case DECLARATION_INIT_DECLARATOR_LIST:
      if (!parse_init_declarator_list(C, O))
         RETURN0;
      break;
   case DECLARATION_FUNCTION_PROTOTYPE:
      {
         slang_function *dummy_func;

         if (!parse_function(C, O, 0, &dummy_func))
            RETURN0;
      }
      break;
   default:
      RETURN0;
   }
   return 1;
}

static int
parse_default_precision(slang_parse_ctx * C, slang_output_ctx * O)
{
   int precision, type;

   if (!O->allow_precision) {
      slang_info_log_error(C->L, "syntax error at \"precision\"");
      RETURN0;
   }

   precision = *C->I++;
   switch (precision) {
   case PRECISION_LOW:
   case PRECISION_MEDIUM:
   case PRECISION_HIGH:
      /* OK */
      break;
   default:
      _mesa_problem(NULL, "unexpected precision %d at %s:%d\n",
                    precision, __FILE__, __LINE__);
      RETURN0;
   }

   type = *C->I++;
   switch (type) {
   case TYPE_SPECIFIER_FLOAT:
   case TYPE_SPECIFIER_INT:
   case TYPE_SPECIFIER_SAMPLER1D:
   case TYPE_SPECIFIER_SAMPLER2D:
   case TYPE_SPECIFIER_SAMPLER3D:
   case TYPE_SPECIFIER_SAMPLERCUBE:
   case TYPE_SPECIFIER_SAMPLER1DSHADOW:
   case TYPE_SPECIFIER_SAMPLER2DSHADOW:
   case TYPE_SPECIFIER_SAMPLER2DRECT:
   case TYPE_SPECIFIER_SAMPLER2DRECTSHADOW:
      /* OK */
      break;
   default:
      _mesa_problem(NULL, "unexpected type %d at %s:%d\n",
                    type, __FILE__, __LINE__);
      RETURN0;
   }

   assert(type < TYPE_SPECIFIER_COUNT);
   O->default_precision[type] = precision;

   return 1;
}


/**
 * Initialize the default precision for all types.
 * XXX this info isn't used yet.
 */
static void
init_default_precision(slang_output_ctx *O, slang_unit_type type)
{
   GLuint i;
   for (i = 0; i < TYPE_SPECIFIER_COUNT; i++) {
#if FEATURE_es2_glsl
      O->default_precision[i] = PRECISION_LOW;
#else
      O->default_precision[i] = PRECISION_HIGH;
#endif
   }

   if (type == SLANG_UNIT_VERTEX_SHADER) {
      O->default_precision[TYPE_SPECIFIER_FLOAT] = PRECISION_HIGH;
      O->default_precision[TYPE_SPECIFIER_INT] = PRECISION_HIGH;
   }
   else {
      O->default_precision[TYPE_SPECIFIER_INT] = PRECISION_MEDIUM;
   }
}


static int
parse_invariant(slang_parse_ctx * C, slang_output_ctx * O)
{
   if (O->allow_invariant) {
      slang_atom *a = parse_identifier(C);
      /* XXX not doing anything with this var yet */
      /*printf("ID: %s\n", (char*) a);*/
      return a ? 1 : 0;
   }
   else {
      slang_info_log_error(C->L, "syntax error at \"invariant\"");
      RETURN0;
   }
}
      

/* external declaration or default precision specifier */
#define EXTERNAL_NULL 0
#define EXTERNAL_FUNCTION_DEFINITION 1
#define EXTERNAL_DECLARATION 2
#define DEFAULT_PRECISION 3
#define INVARIANT_STMT 4


static GLboolean
parse_code_unit(slang_parse_ctx * C, slang_code_unit * unit,
                struct gl_shader *shader)
{
   GET_CURRENT_CONTEXT(ctx);
   slang_output_ctx o;
   GLboolean success;
   GLuint maxRegs;
   slang_function *mainFunc = NULL;

   if (unit->type == SLANG_UNIT_FRAGMENT_BUILTIN ||
       unit->type == SLANG_UNIT_FRAGMENT_SHADER) {
      maxRegs = ctx->Const.FragmentProgram.MaxTemps;
   }
   else {
      assert(unit->type == SLANG_UNIT_VERTEX_BUILTIN ||
             unit->type == SLANG_UNIT_VERTEX_SHADER);
      maxRegs = ctx->Const.VertexProgram.MaxTemps;
   }

   /* setup output context */
   o.funs = &unit->funs;
   o.structs = &unit->structs;
   o.vars = &unit->vars;
   o.program = shader ? shader->Program : NULL;
   o.pragmas = shader ? &shader->Pragmas : NULL;
   o.vartable = _slang_new_var_table(maxRegs);
   _slang_push_var_table(o.vartable);

   /* allow 'invariant' keyword? */
#if FEATURE_es2_glsl
   o.allow_invariant = GL_TRUE;
#else
   o.allow_invariant = (C->version >= 120) ? GL_TRUE : GL_FALSE;
#endif

   /* allow 'centroid' keyword? */
   o.allow_centroid = (C->version >= 120) ? GL_TRUE : GL_FALSE;

   /* allow 'lowp/mediump/highp' keywords? */
#if FEATURE_es2_glsl
   o.allow_precision = GL_TRUE;
#else
   o.allow_precision = (C->version >= 120) ? GL_TRUE : GL_FALSE;
#endif
   init_default_precision(&o, unit->type);

   /* allow 'float[]' keyword? */
   o.allow_array_types = (C->version >= 120) ? GL_TRUE : GL_FALSE;

   /* parse individual functions and declarations */
   while (*C->I != EXTERNAL_NULL) {
      switch (*C->I++) {
      case EXTERNAL_FUNCTION_DEFINITION:
         {
            slang_function *func;
            success = parse_function(C, &o, 1, &func);
            if (success &&
                _mesa_strcmp((char *) func->header.a_name, "main") == 0) {
               /* found main() */
               mainFunc = func;
            }
         }
         break;
      case EXTERNAL_DECLARATION:
         success = parse_declaration(C, &o);
         break;
      case DEFAULT_PRECISION:
         success = parse_default_precision(C, &o);
         break;
      case INVARIANT_STMT:
         success = parse_invariant(C, &o);
         break;
      default:
         success = GL_FALSE;
      }

      if (!success) {
         /* xxx free codegen */
         _slang_pop_var_table(o.vartable);
         return GL_FALSE;
      }
   }
   C->I++;

   if (mainFunc) {
      /* assemble (generate code) for main() */
      slang_assemble_ctx A;

      A.atoms = C->atoms;
      A.space.funcs = o.funs;
      A.space.structs = o.structs;
      A.space.vars = o.vars;
      A.program = o.program;
      A.pragmas = &shader->Pragmas;
      A.vartable = o.vartable;
      A.log = C->L;

      /* main() takes no parameters */
      if (mainFunc->param_count > 0) {
         slang_info_log_error(A.log, "main() takes no arguments");
         return GL_FALSE;
      }

      _slang_codegen_function(&A, mainFunc);

      shader->Main = GL_TRUE; /* this shader defines main() */
   }

   _slang_pop_var_table(o.vartable);
   _slang_delete_var_table(o.vartable);

   return GL_TRUE;
}

static GLboolean
compile_binary(const byte * prod, slang_code_unit * unit,
               GLuint version,
               slang_unit_type type, slang_info_log * infolog,
               slang_code_unit * builtin, slang_code_unit * downlink,
               struct gl_shader *shader)
{
   slang_parse_ctx C;

   unit->type = type;

   /* setup parse context */
   C.I = prod;
   C.L = infolog;
   C.parsing_builtin = (builtin == NULL);
   C.global_scope = GL_TRUE;
   C.atoms = &unit->object->atompool;
   C.type = type;
   C.version = version;

   if (!check_revision(&C))
      return GL_FALSE;

   if (downlink != NULL) {
      unit->vars.outer_scope = &downlink->vars;
      unit->funs.outer_scope = &downlink->funs;
      unit->structs.outer_scope = &downlink->structs;
   }

   /* parse translation unit */
   return parse_code_unit(&C, unit, shader);
}

static GLboolean
compile_with_grammar(grammar id, const char *source, slang_code_unit * unit,
                     slang_unit_type type, slang_info_log * infolog,
                     slang_code_unit * builtin,
                     struct gl_shader *shader,
                     const struct gl_extensions *extensions,
                     struct gl_sl_pragmas *pragmas)
{
   byte *prod;
   GLuint size, start, version;
   slang_string preprocessed;
   GLuint maxVersion;

#if FEATURE_ARB_shading_language_120
   maxVersion = 120;
#elif FEATURE_es2_glsl
   maxVersion = 100;
#else
   maxVersion = 110;
#endif

   /* First retrieve the version number. */
   if (!_slang_preprocess_version(source, &version, &start, infolog))
      return GL_FALSE;

   if (version > maxVersion) {
      slang_info_log_error(infolog,
                           "language version %.2f is not supported.",
                           version * 0.01);
      return GL_FALSE;
   }

   /* Now preprocess the source string. */
   slang_string_init(&preprocessed);
   if (!_slang_preprocess_directives(&preprocessed, &source[start],
                                     infolog, extensions, pragmas)) {
      slang_string_free(&preprocessed);
      slang_info_log_error(infolog, "failed to preprocess the source.");
      return GL_FALSE;
   }

   /* Finally check the syntax and generate its binary representation. */
   if (!grammar_fast_check(id,
                           (const byte *) (slang_string_cstr(&preprocessed)),
                           &prod, &size, 65536)) {
      char buf[1024];
      GLint pos;

      slang_string_free(&preprocessed);
      grammar_get_last_error((byte *) (buf), sizeof(buf), &pos);
      slang_info_log_error(infolog, buf);
      /* syntax error (possibly in library code) */
#if 0
      {
         int line, col;
         char *s;
         s = (char *) _mesa_find_line_column((const GLubyte *) source,
                                             (const GLubyte *) source + pos,
                                             &line, &col);
         printf("Error on line %d, col %d: %s\n", line, col, s);
      }
#endif
      return GL_FALSE;
   }
   slang_string_free(&preprocessed);

   /* Syntax is okay - translate it to internal representation. */
   if (!compile_binary(prod, unit, version, type, infolog, builtin,
                       &builtin[SLANG_BUILTIN_TOTAL - 1],
                       shader)) {
      grammar_alloc_free(prod);
      return GL_FALSE;
   }
   grammar_alloc_free(prod);
   return GL_TRUE;
}

LONGSTRING static const char *slang_shader_syn =
#include "library/slang_shader_syn.h"
   ;

static const byte slang_core_gc[] = {
#include "library/slang_core_gc.h"
};

static const byte slang_120_core_gc[] = {
#include "library/slang_120_core_gc.h"
};

static const byte slang_120_fragment_gc[] = {
#include "library/slang_builtin_120_fragment_gc.h"
};

static const byte slang_common_builtin_gc[] = {
#include "library/slang_common_builtin_gc.h"
};

static const byte slang_fragment_builtin_gc[] = {
#include "library/slang_fragment_builtin_gc.h"
};

static const byte slang_vertex_builtin_gc[] = {
#include "library/slang_vertex_builtin_gc.h"
};

static GLboolean
compile_object(grammar * id, const char *source, slang_code_object * object,
               slang_unit_type type, slang_info_log * infolog,
               struct gl_shader *shader,
               const struct gl_extensions *extensions,
               struct gl_sl_pragmas *pragmas)
{
   slang_code_unit *builtins = NULL;
   GLuint base_version = 110;

   /* load GLSL grammar */
   *id = grammar_load_from_text((const byte *) (slang_shader_syn));
   if (*id == 0) {
      byte buf[1024];
      int pos;

      grammar_get_last_error(buf, 1024, &pos);
      slang_info_log_error(infolog, (const char *) (buf));
      return GL_FALSE;
   }

   /* set shader type - the syntax is slightly different for different shaders */
   if (type == SLANG_UNIT_FRAGMENT_SHADER
       || type == SLANG_UNIT_FRAGMENT_BUILTIN)
      grammar_set_reg8(*id, (const byte *) "shader_type", 1);
   else
      grammar_set_reg8(*id, (const byte *) "shader_type", 2);

   /* enable language extensions */
   grammar_set_reg8(*id, (const byte *) "parsing_builtin", 1);

   /* if parsing user-specified shader, load built-in library */
   if (type == SLANG_UNIT_FRAGMENT_SHADER || type == SLANG_UNIT_VERTEX_SHADER) {
      /* compile core functionality first */
      if (!compile_binary(slang_core_gc,
                          &object->builtin[SLANG_BUILTIN_CORE],
                          base_version,
                          SLANG_UNIT_FRAGMENT_BUILTIN, infolog,
                          NULL, NULL, NULL))
         return GL_FALSE;

#if FEATURE_ARB_shading_language_120
      if (!compile_binary(slang_120_core_gc,
                          &object->builtin[SLANG_BUILTIN_120_CORE],
                          120,
                          SLANG_UNIT_FRAGMENT_BUILTIN, infolog,
                          NULL, &object->builtin[SLANG_BUILTIN_CORE], NULL))
         return GL_FALSE;
#endif

      /* compile common functions and variables, link to core */
      if (!compile_binary(slang_common_builtin_gc,
                          &object->builtin[SLANG_BUILTIN_COMMON],
#if FEATURE_ARB_shading_language_120
                          120,
#else
                          base_version,
#endif
                          SLANG_UNIT_FRAGMENT_BUILTIN, infolog, NULL,
#if FEATURE_ARB_shading_language_120
                          &object->builtin[SLANG_BUILTIN_120_CORE],
#else
                          &object->builtin[SLANG_BUILTIN_CORE],
#endif
                          NULL))
         return GL_FALSE;

      /* compile target-specific functions and variables, link to common */
      if (type == SLANG_UNIT_FRAGMENT_SHADER) {
         if (!compile_binary(slang_fragment_builtin_gc,
                             &object->builtin[SLANG_BUILTIN_TARGET],
                             base_version,
                             SLANG_UNIT_FRAGMENT_BUILTIN, infolog, NULL,
                             &object->builtin[SLANG_BUILTIN_COMMON], NULL))
            return GL_FALSE;
#if FEATURE_ARB_shading_language_120
         if (!compile_binary(slang_120_fragment_gc,
                             &object->builtin[SLANG_BUILTIN_TARGET],
                             120,
                             SLANG_UNIT_FRAGMENT_BUILTIN, infolog, NULL,
                             &object->builtin[SLANG_BUILTIN_COMMON], NULL))
            return GL_FALSE;
#endif
      }
      else if (type == SLANG_UNIT_VERTEX_SHADER) {
         if (!compile_binary(slang_vertex_builtin_gc,
                             &object->builtin[SLANG_BUILTIN_TARGET],
                             base_version,
                             SLANG_UNIT_VERTEX_BUILTIN, infolog, NULL,
                             &object->builtin[SLANG_BUILTIN_COMMON], NULL))
            return GL_FALSE;
      }

      /* disable language extensions */
#if NEW_SLANG /* allow-built-ins */
      grammar_set_reg8(*id, (const byte *) "parsing_builtin", 1);
#else
      grammar_set_reg8(*id, (const byte *) "parsing_builtin", 0);
#endif
      builtins = object->builtin;
   }

   /* compile the actual shader - pass-in built-in library for external shader */
   return compile_with_grammar(*id, source, &object->unit, type, infolog,
                               builtins, shader, extensions, pragmas);
}


static GLboolean
compile_shader(GLcontext *ctx, slang_code_object * object,
               slang_unit_type type, slang_info_log * infolog,
               struct gl_shader *shader)
{
   GLboolean success;
   grammar id = 0;

#if 0 /* for debug */
   _mesa_printf("********* COMPILE SHADER ***********\n");
   _mesa_printf("%s\n", shader->Source);
   _mesa_printf("************************************\n");
#endif

   assert(shader->Program);

   _slang_code_object_dtr(object);
   _slang_code_object_ctr(object);

   success = compile_object(&id, shader->Source, object, type, infolog, shader,
                            &ctx->Extensions, &shader->Pragmas);
   if (id != 0)
      grammar_destroy(id);
   if (!success)
      return GL_FALSE;

   return GL_TRUE;
}



GLboolean
_slang_compile(GLcontext *ctx, struct gl_shader *shader)
{
   GLboolean success;
   slang_info_log info_log;
   slang_code_object obj;
   slang_unit_type type;

   if (shader->Type == GL_VERTEX_SHADER) {
      type = SLANG_UNIT_VERTEX_SHADER;
   }
   else {
      assert(shader->Type == GL_FRAGMENT_SHADER);
      type = SLANG_UNIT_FRAGMENT_SHADER;
   }

   if (!shader->Source)
      return GL_FALSE;

   ctx->Shader.MemPool = _slang_new_mempool(1024*1024);

   shader->Main = GL_FALSE;

   if (!shader->Program) {
      GLenum progTarget;
      if (shader->Type == GL_VERTEX_SHADER)
         progTarget = GL_VERTEX_PROGRAM_ARB;
      else
         progTarget = GL_FRAGMENT_PROGRAM_ARB;
      shader->Program = ctx->Driver.NewProgram(ctx, progTarget, 1);
      shader->Program->Parameters = _mesa_new_parameter_list();
      shader->Program->Varying = _mesa_new_parameter_list();
      shader->Program->Attributes = _mesa_new_parameter_list();
   }

   slang_info_log_construct(&info_log);
   _slang_code_object_ctr(&obj);

   success = compile_shader(ctx, &obj, type, &info_log, shader);

   /* free shader's prev info log */
   if (shader->InfoLog) {
      _mesa_free(shader->InfoLog);
      shader->InfoLog = NULL;
   }

   if (info_log.text) {
      /* copy info-log string to shader object */
      shader->InfoLog = _mesa_strdup(info_log.text);
   }

   if (info_log.error_flag) {
      success = GL_FALSE;
   }

   slang_info_log_destruct(&info_log);
   _slang_code_object_dtr(&obj);

   _slang_delete_mempool((slang_mempool *) ctx->Shader.MemPool);
   ctx->Shader.MemPool = NULL;

   /* remove any reads of output registers */
#if 0
   printf("Pre-remove output reads:\n");
   _mesa_print_program(shader->Program);
#endif
   _mesa_remove_output_reads(shader->Program, PROGRAM_OUTPUT);
   if (shader->Type == GL_VERTEX_SHADER) {
      /* and remove writes to varying vars in vertex programs */
      _mesa_remove_output_reads(shader->Program, PROGRAM_VARYING);
   }
#if 0
   printf("Post-remove output reads:\n");
   _mesa_print_program(shader->Program);
#endif

   return success;
}
<|MERGE_RESOLUTION|>--- conflicted
+++ resolved
@@ -1471,15 +1471,9 @@
                   RETURN0;
                }
                else {
-<<<<<<< HEAD
-                  slang_operation array_size;
-                  array_constructor = GL_TRUE;
-                  /* parse the array constructor size */
-=======
                   /* parse the array constructor size */
                   slang_operation array_size;
                   array_constructor = GL_TRUE;
->>>>>>> e442fe5b
                   slang_operation_construct(&array_size);
                   if (!parse_expression(C, O, &array_size)) {
                      slang_operation_destruct(&array_size);
