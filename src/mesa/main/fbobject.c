/*
 * Mesa 3-D graphics library
 * Version:  6.5.1
 *
 * Copyright (C) 1999-2006  Brian Paul   All Rights Reserved.
 *
 * Permission is hereby granted, free of charge, to any person obtaining a
 * copy of this software and associated documentation files (the "Software"),
 * to deal in the Software without restriction, including without limitation
 * the rights to use, copy, modify, merge, publish, distribute, sublicense,
 * and/or sell copies of the Software, and to permit persons to whom the
 * Software is furnished to do so, subject to the following conditions:
 *
 * The above copyright notice and this permission notice shall be included
 * in all copies or substantial portions of the Software.
 *
 * THE SOFTWARE IS PROVIDED "AS IS", WITHOUT WARRANTY OF ANY KIND, EXPRESS
 * OR IMPLIED, INCLUDING BUT NOT LIMITED TO THE WARRANTIES OF MERCHANTABILITY,
 * FITNESS FOR A PARTICULAR PURPOSE AND NONINFRINGEMENT.  IN NO EVENT SHALL
 * BRIAN PAUL BE LIABLE FOR ANY CLAIM, DAMAGES OR OTHER LIABILITY, WHETHER IN
 * AN ACTION OF CONTRACT, TORT OR OTHERWISE, ARISING FROM, OUT OF OR IN
 * CONNECTION WITH THE SOFTWARE OR THE USE OR OTHER DEALINGS IN THE SOFTWARE.
 */


/*
 * Authors:
 *   Brian Paul
 */


#include "buffers.h"
#include "context.h"
#include "fbobject.h"
#include "framebuffer.h"
#include "hash.h"
#include "mipmap.h"
#include "renderbuffer.h"
#include "state.h"
#include "teximage.h"
#include "texobj.h"
#include "texstore.h"


/**
 * Notes:
 *
 * None of the GL_EXT_framebuffer_object functions are compiled into
 * display lists.
 */



/*
 * When glGenRender/FramebuffersEXT() is called we insert pointers to
 * these placeholder objects into the hash table.
 * Later, when the object ID is first bound, we replace the placeholder
 * with the real frame/renderbuffer.
 */
static struct gl_framebuffer DummyFramebuffer;
static struct gl_renderbuffer DummyRenderbuffer;


#define IS_CUBE_FACE(TARGET) \
   ((TARGET) >= GL_TEXTURE_CUBE_MAP_POSITIVE_X && \
    (TARGET) <= GL_TEXTURE_CUBE_MAP_NEGATIVE_Z)


/**
 * Helper routine for getting a gl_renderbuffer.
 */
struct gl_renderbuffer *
_mesa_lookup_renderbuffer(GLcontext *ctx, GLuint id)
{
   struct gl_renderbuffer *rb;

   if (id == 0)
      return NULL;

   rb = (struct gl_renderbuffer *)
      _mesa_HashLookup(ctx->Shared->RenderBuffers, id);
   return rb;
}


/**
 * Helper routine for getting a gl_framebuffer.
 */
struct gl_framebuffer *
_mesa_lookup_framebuffer(GLcontext *ctx, GLuint id)
{
   struct gl_framebuffer *fb;

   if (id == 0)
      return NULL;

   fb = (struct gl_framebuffer *)
      _mesa_HashLookup(ctx->Shared->FrameBuffers, id);
   return fb;
}


/**
 * Given a GL_*_ATTACHMENTn token, return a pointer to the corresponding
 * gl_renderbuffer_attachment object.
 */
struct gl_renderbuffer_attachment *
_mesa_get_attachment(GLcontext *ctx, struct gl_framebuffer *fb,
                     GLenum attachment)
{
   GLuint i;

   switch (attachment) {
   case GL_COLOR_ATTACHMENT0_EXT:
   case GL_COLOR_ATTACHMENT1_EXT:
   case GL_COLOR_ATTACHMENT2_EXT:
   case GL_COLOR_ATTACHMENT3_EXT:
   case GL_COLOR_ATTACHMENT4_EXT:
   case GL_COLOR_ATTACHMENT5_EXT:
   case GL_COLOR_ATTACHMENT6_EXT:
   case GL_COLOR_ATTACHMENT7_EXT:
   case GL_COLOR_ATTACHMENT8_EXT:
   case GL_COLOR_ATTACHMENT9_EXT:
   case GL_COLOR_ATTACHMENT10_EXT:
   case GL_COLOR_ATTACHMENT11_EXT:
   case GL_COLOR_ATTACHMENT12_EXT:
   case GL_COLOR_ATTACHMENT13_EXT:
   case GL_COLOR_ATTACHMENT14_EXT:
   case GL_COLOR_ATTACHMENT15_EXT:
      i = attachment - GL_COLOR_ATTACHMENT0_EXT;
      if (i >= ctx->Const.MaxColorAttachments) {
	 return NULL;
      }
      return &fb->Attachment[BUFFER_COLOR0 + i];
   case GL_DEPTH_ATTACHMENT_EXT:
      return &fb->Attachment[BUFFER_DEPTH];
   case GL_STENCIL_ATTACHMENT_EXT:
      return &fb->Attachment[BUFFER_STENCIL];
   default:
      return NULL;
   }
}


/**
 * Remove any texture or renderbuffer attached to the given attachment
 * point.  Update reference counts, etc.
 */
void
_mesa_remove_attachment(GLcontext *ctx, struct gl_renderbuffer_attachment *att)
{
   if (att->Type == GL_TEXTURE) {
      ASSERT(att->Texture);
      if (ctx->Driver.FinishRenderTexture) {
         /* tell driver we're done rendering to this texobj */
         ctx->Driver.FinishRenderTexture(ctx, att);
      }
      _mesa_reference_texobj(&att->Texture, NULL); /* unbind */
      ASSERT(!att->Texture);
   }
   if (att->Type == GL_TEXTURE || att->Type == GL_RENDERBUFFER_EXT) {
      ASSERT(att->Renderbuffer);
      ASSERT(!att->Texture);
      _mesa_reference_renderbuffer(&att->Renderbuffer, NULL); /* unbind */
      ASSERT(!att->Renderbuffer);
   }
   att->Type = GL_NONE;
   att->Complete = GL_TRUE;
}


/**
 * Bind a texture object to an attachment point.
 * The previous binding, if any, will be removed first.
 */
void
_mesa_set_texture_attachment(GLcontext *ctx,
                             struct gl_framebuffer *fb,
                             struct gl_renderbuffer_attachment *att,
                             struct gl_texture_object *texObj,
                             GLenum texTarget, GLuint level, GLuint zoffset)
{
   if (att->Texture == texObj) {
      /* re-attaching same texture */
      ASSERT(att->Type == GL_TEXTURE);
   }
   else {
      /* new attachment */
      _mesa_remove_attachment(ctx, att);
      att->Type = GL_TEXTURE;
      assert(!att->Texture);
      _mesa_reference_texobj(&att->Texture, texObj);
   }

   /* always update these fields */
   att->TextureLevel = level;
   if (IS_CUBE_FACE(texTarget)) {
      att->CubeMapFace = texTarget - GL_TEXTURE_CUBE_MAP_POSITIVE_X;
   }
   else {
      att->CubeMapFace = 0;
   }
   att->Zoffset = zoffset;
   att->Complete = GL_FALSE;

   if (att->Texture->Image[att->CubeMapFace][att->TextureLevel]) {
      ctx->Driver.RenderTexture(ctx, fb, att);
   }
}


/**
 * Bind a renderbuffer to an attachment point.
 * The previous binding, if any, will be removed first.
 */
void
_mesa_set_renderbuffer_attachment(GLcontext *ctx,
                                  struct gl_renderbuffer_attachment *att,
                                  struct gl_renderbuffer *rb)
{
   /* XXX check if re-doing same attachment, exit early */
   _mesa_remove_attachment(ctx, att);
   att->Type = GL_RENDERBUFFER_EXT;
   att->Texture = NULL; /* just to be safe */
   att->Complete = GL_FALSE;
   _mesa_reference_renderbuffer(&att->Renderbuffer, rb);
}


/**
 * Fallback for ctx->Driver.FramebufferRenderbuffer()
 * Attach a renderbuffer object to a framebuffer object.
 */
void
_mesa_framebuffer_renderbuffer(GLcontext *ctx, struct gl_framebuffer *fb,
                               GLenum attachment, struct gl_renderbuffer *rb)
{
   struct gl_renderbuffer_attachment *att;

   _glthread_LOCK_MUTEX(fb->Mutex);

   att = _mesa_get_attachment(ctx, fb, attachment);
   ASSERT(att);
   if (rb) {
      _mesa_set_renderbuffer_attachment(ctx, att, rb);
   }
   else {
      _mesa_remove_attachment(ctx, att);
   }

   _glthread_UNLOCK_MUTEX(fb->Mutex);
}


/**
 * Test if an attachment point is complete and update its Complete field.
 * \param format if GL_COLOR, this is a color attachment point,
 *               if GL_DEPTH, this is a depth component attachment point,
 *               if GL_STENCIL, this is a stencil component attachment point.
 */
static void
test_attachment_completeness(const GLcontext *ctx, GLenum format,
                             struct gl_renderbuffer_attachment *att)
{
   assert(format == GL_COLOR || format == GL_DEPTH || format == GL_STENCIL);

   /* assume complete */
   att->Complete = GL_TRUE;

   /* Look for reasons why the attachment might be incomplete */
   if (att->Type == GL_TEXTURE) {
      const struct gl_texture_object *texObj = att->Texture;
      struct gl_texture_image *texImage;

      if (!texObj) {
         att->Complete = GL_FALSE;
         return;
      }

      texImage = texObj->Image[att->CubeMapFace][att->TextureLevel];
      if (!texImage) {
         att->Complete = GL_FALSE;
         return;
      }
      if (texImage->Width < 1 || texImage->Height < 1) {
         att->Complete = GL_FALSE;
         return;
      }
      if (texObj->Target == GL_TEXTURE_3D && att->Zoffset >= texImage->Depth) {
         att->Complete = GL_FALSE;
         return;
      }

      if (format == GL_COLOR) {
         if (texImage->TexFormat->BaseFormat != GL_RGB &&
             texImage->TexFormat->BaseFormat != GL_RGBA) {
            att->Complete = GL_FALSE;
            return;
         }
      }
      else if (format == GL_DEPTH) {
         if (texImage->TexFormat->BaseFormat == GL_DEPTH_COMPONENT) {
            /* OK */
         }
         else if (ctx->Extensions.EXT_packed_depth_stencil &&
                  texImage->TexFormat->BaseFormat == GL_DEPTH_STENCIL_EXT) {
            /* OK */
         }
         else {
            att->Complete = GL_FALSE;
            return;
         }
      }
      else {
         /* no such thing as stencil textures */
         att->Complete = GL_FALSE;
         return;
      }
   }
   else if (att->Type == GL_RENDERBUFFER_EXT) {
      ASSERT(att->Renderbuffer);
      if (!att->Renderbuffer->InternalFormat ||
          att->Renderbuffer->Width < 1 ||
          att->Renderbuffer->Height < 1) {
         att->Complete = GL_FALSE;
         return;
      }
      if (format == GL_COLOR) {
         if (att->Renderbuffer->_BaseFormat != GL_RGB &&
             att->Renderbuffer->_BaseFormat != GL_RGBA) {
            ASSERT(att->Renderbuffer->RedBits);
            ASSERT(att->Renderbuffer->GreenBits);
            ASSERT(att->Renderbuffer->BlueBits);
            att->Complete = GL_FALSE;
            return;
         }
      }
      else if (format == GL_DEPTH) {
         ASSERT(att->Renderbuffer->DepthBits);
         if (att->Renderbuffer->_BaseFormat == GL_DEPTH_COMPONENT) {
            /* OK */
         }
         else if (ctx->Extensions.EXT_packed_depth_stencil &&
                  att->Renderbuffer->_BaseFormat == GL_DEPTH_STENCIL_EXT) {
            /* OK */
         }
         else {
            att->Complete = GL_FALSE;
            return;
         }
      }
      else {
         assert(format == GL_STENCIL);
         ASSERT(att->Renderbuffer->StencilBits);
         if (att->Renderbuffer->_BaseFormat == GL_STENCIL_INDEX) {
            /* OK */
         }
         else if (ctx->Extensions.EXT_packed_depth_stencil &&
                  att->Renderbuffer->_BaseFormat == GL_DEPTH_STENCIL_EXT) {
            /* OK */
         }
         else {
            att->Complete = GL_FALSE;
            return;
         }
      }
   }
   else {
      ASSERT(att->Type == GL_NONE);
      /* complete */
      return;
   }
}


/**
 * Helpful for debugging
 */
static void
fbo_incomplete(const char *msg, int index)
{
   (void) msg;
   (void) index;
   /*
   _mesa_debug(NULL, "FBO Incomplete: %s [%d]\n", msg, index);
   */
}


/**
 * Test if the given framebuffer object is complete and update its
 * Status field with the results.
 * Also update the framebuffer's Width and Height fields if the
 * framebuffer is complete.
 */
void
_mesa_test_framebuffer_completeness(GLcontext *ctx, struct gl_framebuffer *fb)
{
   GLuint numImages, width = 0, height = 0;
   GLenum intFormat = GL_NONE;
   GLuint w = 0, h = 0;
   GLint i;
   GLuint j;

   assert(fb->Name != 0);

   numImages = 0;
   fb->Width = 0;
   fb->Height = 0;

   /* Start at -2 to more easily loop over all attachment points */
   for (i = -2; i < (GLint) ctx->Const.MaxColorAttachments; i++) {
      struct gl_renderbuffer_attachment *att;
      GLenum f;

      if (i == -2) {
         att = &fb->Attachment[BUFFER_DEPTH];
         test_attachment_completeness(ctx, GL_DEPTH, att);
         if (!att->Complete) {
            fb->_Status = GL_FRAMEBUFFER_INCOMPLETE_ATTACHMENT_EXT;
            fbo_incomplete("depth attachment incomplete", -1);
            return;
         }
      }
      else if (i == -1) {
         att = &fb->Attachment[BUFFER_STENCIL];
         test_attachment_completeness(ctx, GL_STENCIL, att);
         if (!att->Complete) {
            fb->_Status = GL_FRAMEBUFFER_INCOMPLETE_ATTACHMENT_EXT;
            fbo_incomplete("stencil attachment incomplete", -1);
            return;
         }
      }
      else {
         att = &fb->Attachment[BUFFER_COLOR0 + i];
         test_attachment_completeness(ctx, GL_COLOR, att);
         if (!att->Complete) {
            fb->_Status = GL_FRAMEBUFFER_INCOMPLETE_ATTACHMENT_EXT;
            fbo_incomplete("color attachment incomplete", i);
            return;
         }
      }

      if (att->Type == GL_TEXTURE) {
         const struct gl_texture_image *texImg
            = att->Texture->Image[att->CubeMapFace][att->TextureLevel];
         w = texImg->Width;
         h = texImg->Height;
         f = texImg->_BaseFormat;
         numImages++;
         if (f != GL_RGB && f != GL_RGBA && f != GL_DEPTH_COMPONENT
             && f != GL_DEPTH_STENCIL_EXT) {
            fb->_Status = GL_FRAMEBUFFER_INCOMPLETE_FORMATS_EXT;
            fbo_incomplete("texture attachment incomplete", -1);
            return;
         }
      }
      else if (att->Type == GL_RENDERBUFFER_EXT) {
         w = att->Renderbuffer->Width;
         h = att->Renderbuffer->Height;
         f = att->Renderbuffer->InternalFormat;
         numImages++;
      }
      else {
         assert(att->Type == GL_NONE);
         continue;
      }

      if (numImages == 1) {
         /* set required width, height and format */
         width = w;
         height = h;
         if (i >= 0)
            intFormat = f;
      }
      else {
         /* check that width, height, format are same */
         if (w != width || h != height) {
            fb->_Status = GL_FRAMEBUFFER_INCOMPLETE_DIMENSIONS_EXT;
            fbo_incomplete("width or height mismatch", -1);
            return;
         }
         if (intFormat != GL_NONE && f != intFormat) {
            fb->_Status = GL_FRAMEBUFFER_INCOMPLETE_FORMATS_EXT;
            fbo_incomplete("format mismatch", -1);
            return;
         }
      }
   }

   /* Check that all DrawBuffers are present */
   for (j = 0; j < ctx->Const.MaxDrawBuffers; j++) {
      if (fb->ColorDrawBuffer[j] != GL_NONE) {
         const struct gl_renderbuffer_attachment *att
            = _mesa_get_attachment(ctx, fb, fb->ColorDrawBuffer[j]);
         assert(att);
         if (att->Type == GL_NONE) {
            fb->_Status = GL_FRAMEBUFFER_INCOMPLETE_DRAW_BUFFER_EXT;
            fbo_incomplete("missing drawbuffer", j);
            return;
         }
      }
   }

   /* Check that the ReadBuffer is present */
   if (fb->ColorReadBuffer != GL_NONE) {
      const struct gl_renderbuffer_attachment *att
         = _mesa_get_attachment(ctx, fb, fb->ColorReadBuffer);
      assert(att);
      if (att->Type == GL_NONE) {
         fb->_Status = GL_FRAMEBUFFER_INCOMPLETE_READ_BUFFER_EXT;
            fbo_incomplete("missing readbuffer", -1);
         return;
      }
   }

   if (numImages == 0) {
      fb->_Status = GL_FRAMEBUFFER_INCOMPLETE_MISSING_ATTACHMENT_EXT;
      fbo_incomplete("no attachments", -1);
      return;
   }

   /*
    * If we get here, the framebuffer is complete!
    */
   fb->_Status = GL_FRAMEBUFFER_COMPLETE_EXT;
   fb->Width = w;
   fb->Height = h;
}


GLboolean GLAPIENTRY
_mesa_IsRenderbufferEXT(GLuint renderbuffer)
{
   GET_CURRENT_CONTEXT(ctx);
   ASSERT_OUTSIDE_BEGIN_END_WITH_RETVAL(ctx, GL_FALSE);
   if (renderbuffer) {
      struct gl_renderbuffer *rb = _mesa_lookup_renderbuffer(ctx, renderbuffer);
      if (rb != NULL && rb != &DummyRenderbuffer)
         return GL_TRUE;
   }
   return GL_FALSE;
}


void GLAPIENTRY
_mesa_BindRenderbufferEXT(GLenum target, GLuint renderbuffer)
{
   struct gl_renderbuffer *newRb;
   GET_CURRENT_CONTEXT(ctx);

   ASSERT_OUTSIDE_BEGIN_END(ctx);

   if (target != GL_RENDERBUFFER_EXT) {
         _mesa_error(ctx, GL_INVALID_ENUM,
                  "glBindRenderbufferEXT(target)");
      return;
   }

   FLUSH_VERTICES(ctx, _NEW_BUFFERS);
   /* The above doesn't fully flush the drivers in the way that a
    * glFlush does, but that is required here:
    */
   if (ctx->Driver.Flush)
      ctx->Driver.Flush(ctx);


   if (renderbuffer) {
      newRb = _mesa_lookup_renderbuffer(ctx, renderbuffer);
      if (newRb == &DummyRenderbuffer) {
         /* ID was reserved, but no real renderbuffer object made yet */
         newRb = NULL;
      }
      if (!newRb) {
	 /* create new renderbuffer object */
	 newRb = ctx->Driver.NewRenderbuffer(ctx, renderbuffer);
	 if (!newRb) {
	    _mesa_error(ctx, GL_OUT_OF_MEMORY, "glBindRenderbufferEXT");
	    return;
	 }
         ASSERT(newRb->AllocStorage);
         _mesa_HashInsert(ctx->Shared->RenderBuffers, renderbuffer, newRb);
         newRb->RefCount = 1; /* referenced by hash table */
      }
   }
   else {
      newRb = NULL;
   }

   ASSERT(newRb != &DummyRenderbuffer);

   _mesa_reference_renderbuffer(&ctx->CurrentRenderbuffer, newRb);
}


void GLAPIENTRY
_mesa_DeleteRenderbuffersEXT(GLsizei n, const GLuint *renderbuffers)
{
   GLint i;
   GET_CURRENT_CONTEXT(ctx);

   ASSERT_OUTSIDE_BEGIN_END(ctx);
   FLUSH_VERTICES(ctx, _NEW_BUFFERS);

   for (i = 0; i < n; i++) {
      if (renderbuffers[i] > 0) {
	 struct gl_renderbuffer *rb;
	 rb = _mesa_lookup_renderbuffer(ctx, renderbuffers[i]);
	 if (rb) {
            /* check if deleting currently bound renderbuffer object */
            if (rb == ctx->CurrentRenderbuffer) {
               /* bind default */
               ASSERT(rb->RefCount >= 2);
               _mesa_BindRenderbufferEXT(GL_RENDERBUFFER_EXT, 0);
            }

	    /* Remove from hash table immediately, to free the ID.
             * But the object will not be freed until it's no longer
             * referenced anywhere else.
             */
	    _mesa_HashRemove(ctx->Shared->RenderBuffers, renderbuffers[i]);

            if (rb != &DummyRenderbuffer) {
               /* no longer referenced by hash table */
               _mesa_reference_renderbuffer(&rb, NULL);
	    }
	 }
      }
   }
}


void GLAPIENTRY
_mesa_GenRenderbuffersEXT(GLsizei n, GLuint *renderbuffers)
{
   GET_CURRENT_CONTEXT(ctx);
   GLuint first;
   GLint i;

   ASSERT_OUTSIDE_BEGIN_END(ctx);

   if (n < 0) {
      _mesa_error(ctx, GL_INVALID_VALUE, "glGenRenderbuffersEXT(n)");
      return;
   }

   if (!renderbuffers)
      return;

   first = _mesa_HashFindFreeKeyBlock(ctx->Shared->RenderBuffers, n);

   for (i = 0; i < n; i++) {
      GLuint name = first + i;
      renderbuffers[i] = name;
      /* insert dummy placeholder into hash table */
      _glthread_LOCK_MUTEX(ctx->Shared->Mutex);
      _mesa_HashInsert(ctx->Shared->RenderBuffers, name, &DummyRenderbuffer);
      _glthread_UNLOCK_MUTEX(ctx->Shared->Mutex);
   }
}


/**
 * Given an internal format token for a render buffer, return the
 * corresponding base format.
 * This is very similar to _mesa_base_tex_format() but the set of valid
 * internal formats is somewhat different.
 *
 * \return one of GL_RGB, GL_RGBA, GL_STENCIL_INDEX, GL_DEPTH_COMPONENT
 *  GL_DEPTH_STENCIL_EXT or zero if error.
 */
GLenum
_mesa_base_fbo_format(GLcontext *ctx, GLenum internalFormat)
{
   switch (internalFormat) {
   case GL_RGB:
   case GL_R3_G3_B2:
   case GL_RGB4:
   case GL_RGB5:
   case GL_RGB8:
   case GL_RGB10:
   case GL_RGB12:
   case GL_RGB16:
      return GL_RGB;
   case GL_RGBA:
   case GL_RGBA2:
   case GL_RGBA4:
   case GL_RGB5_A1:
   case GL_RGBA8:
   case GL_RGB10_A2:
   case GL_RGBA12:
   case GL_RGBA16:
      return GL_RGBA;
   case GL_STENCIL_INDEX:
   case GL_STENCIL_INDEX1_EXT:
   case GL_STENCIL_INDEX4_EXT:
   case GL_STENCIL_INDEX8_EXT:
   case GL_STENCIL_INDEX16_EXT:
      return GL_STENCIL_INDEX;
   case GL_DEPTH_COMPONENT:
   case GL_DEPTH_COMPONENT16:
   case GL_DEPTH_COMPONENT24:
   case GL_DEPTH_COMPONENT32:
      return GL_DEPTH_COMPONENT;
   case GL_DEPTH_STENCIL_EXT:
   case GL_DEPTH24_STENCIL8_EXT:
      if (ctx->Extensions.EXT_packed_depth_stencil)
         return GL_DEPTH_STENCIL_EXT;
      else
         return 0;
   /* XXX add floating point formats eventually */
   default:
      return 0;
   }
}


void GLAPIENTRY
_mesa_RenderbufferStorageEXT(GLenum target, GLenum internalFormat,
                             GLsizei width, GLsizei height)
{
   struct gl_renderbuffer *rb;
   GLenum baseFormat;
   GET_CURRENT_CONTEXT(ctx);

   ASSERT_OUTSIDE_BEGIN_END(ctx);

   if (target != GL_RENDERBUFFER_EXT) {
      _mesa_error(ctx, GL_INVALID_ENUM, "glRenderbufferStorageEXT(target)");
      return;
   }

   baseFormat = _mesa_base_fbo_format(ctx, internalFormat);
   if (baseFormat == 0) {
      _mesa_error(ctx, GL_INVALID_ENUM,
                  "glRenderbufferStorageEXT(internalFormat)");
      return;
   }

   if (width < 1 || width > (GLsizei) ctx->Const.MaxRenderbufferSize) {
      _mesa_error(ctx, GL_INVALID_VALUE, "glRenderbufferStorageEXT(width)");
      return;
   }

   if (height < 1 || height > (GLsizei) ctx->Const.MaxRenderbufferSize) {
      _mesa_error(ctx, GL_INVALID_VALUE, "glRenderbufferStorageEXT(height)");
      return;
   }

   rb = ctx->CurrentRenderbuffer;

   if (!rb) {
      _mesa_error(ctx, GL_INVALID_OPERATION, "glRenderbufferStorageEXT");
      return;
   }

   FLUSH_VERTICES(ctx, _NEW_BUFFERS);

   if (rb->InternalFormat == internalFormat &&
       rb->Width == (GLuint) width &&
       rb->Height == (GLuint) height) {
      /* no change in allocation needed */
      return;
   }

   /* These MUST get set by the AllocStorage func */
   rb->_ActualFormat = 0;
   rb->RedBits =
   rb->GreenBits =
   rb->BlueBits =
   rb->AlphaBits =
   rb->IndexBits =
   rb->DepthBits =
   rb->StencilBits = 0;

   /* Now allocate the storage */
   ASSERT(rb->AllocStorage);
   if (rb->AllocStorage(ctx, rb, internalFormat, width, height)) {
      /* No error - check/set fields now */
      assert(rb->_ActualFormat);
      assert(rb->Width == (GLuint) width);
      assert(rb->Height == (GLuint) height);
      assert(rb->RedBits || rb->GreenBits || rb->BlueBits || rb->AlphaBits ||
             rb->DepthBits || rb->StencilBits || rb->IndexBits);
      rb->InternalFormat = internalFormat;
      rb->_BaseFormat = baseFormat;
   }
   else {
      /* Probably ran out of memory - clear the fields */
      rb->Width = 0;
      rb->Height = 0;
      rb->InternalFormat = GL_NONE;
      rb->_ActualFormat = GL_NONE;
      rb->_BaseFormat = GL_NONE;
      rb->RedBits =
      rb->GreenBits =
      rb->BlueBits =
      rb->AlphaBits =
      rb->IndexBits =
      rb->DepthBits =
      rb->StencilBits = 0;
   }

   /*
   test_framebuffer_completeness(ctx, fb);
   */
   /* XXX if this renderbuffer is attached anywhere, invalidate attachment
    * points???
    */
}


void GLAPIENTRY
_mesa_GetRenderbufferParameterivEXT(GLenum target, GLenum pname, GLint *params)
{
   GET_CURRENT_CONTEXT(ctx);

   ASSERT_OUTSIDE_BEGIN_END(ctx);

   if (target != GL_RENDERBUFFER_EXT) {
      _mesa_error(ctx, GL_INVALID_ENUM,
                  "glGetRenderbufferParameterivEXT(target)");
      return;
   }

   if (!ctx->CurrentRenderbuffer) {
      _mesa_error(ctx, GL_INVALID_OPERATION,
                  "glGetRenderbufferParameterivEXT");
      return;
   }

   FLUSH_VERTICES(ctx, _NEW_BUFFERS);

   switch (pname) {
   case GL_RENDERBUFFER_WIDTH_EXT:
      *params = ctx->CurrentRenderbuffer->Width;
      return;
   case GL_RENDERBUFFER_HEIGHT_EXT:
      *params = ctx->CurrentRenderbuffer->Height;
      return;
   case GL_RENDERBUFFER_INTERNAL_FORMAT_EXT:
      *params = ctx->CurrentRenderbuffer->InternalFormat;
      return;
   case GL_RENDERBUFFER_RED_SIZE_EXT:
      *params = ctx->CurrentRenderbuffer->RedBits;
      break;
   case GL_RENDERBUFFER_GREEN_SIZE_EXT:
      *params = ctx->CurrentRenderbuffer->GreenBits;
      break;
   case GL_RENDERBUFFER_BLUE_SIZE_EXT:
      *params = ctx->CurrentRenderbuffer->BlueBits;
      break;
   case GL_RENDERBUFFER_ALPHA_SIZE_EXT:
      *params = ctx->CurrentRenderbuffer->AlphaBits;
      break;
   case GL_RENDERBUFFER_DEPTH_SIZE_EXT:
      *params = ctx->CurrentRenderbuffer->DepthBits;
      break;
   case GL_RENDERBUFFER_STENCIL_SIZE_EXT:
      *params = ctx->CurrentRenderbuffer->StencilBits;
      break;
   default:
      _mesa_error(ctx, GL_INVALID_ENUM,
                  "glGetRenderbufferParameterivEXT(target)");
      return;
   }
}


GLboolean GLAPIENTRY
_mesa_IsFramebufferEXT(GLuint framebuffer)
{
   GET_CURRENT_CONTEXT(ctx);
   ASSERT_OUTSIDE_BEGIN_END_WITH_RETVAL(ctx, GL_FALSE);
   if (framebuffer) {
      struct gl_framebuffer *rb = _mesa_lookup_framebuffer(ctx, framebuffer);
      if (rb != NULL && rb != &DummyFramebuffer)
         return GL_TRUE;
   }
   return GL_FALSE;
}


static void
check_begin_texture_render(GLcontext *ctx, struct gl_framebuffer *fb)
{
   GLuint i;
   ASSERT(ctx->Driver.RenderTexture);
   for (i = 0; i < BUFFER_COUNT; i++) {
      struct gl_renderbuffer_attachment *att = fb->Attachment + i;
      struct gl_texture_object *texObj = att->Texture;
      if (texObj
          && att->Texture->Image[att->CubeMapFace][att->TextureLevel]) {
         ctx->Driver.RenderTexture(ctx, fb, att);
      }
   }
}


/**
 * Examine all the framebuffer's attachments to see if any are textures.
 * If so, call ctx->Driver.FinishRenderTexture() for each texture to
 * notify the device driver that the texture image may have changed.
 */
static void
check_end_texture_render(GLcontext *ctx, struct gl_framebuffer *fb)
{
   if (ctx->Driver.FinishRenderTexture) {
      GLuint i;
      for (i = 0; i < BUFFER_COUNT; i++) {
         struct gl_renderbuffer_attachment *att = fb->Attachment + i;
         if (att->Texture && att->Renderbuffer) {
            ctx->Driver.FinishRenderTexture(ctx, att);
         }
      }
   }
}


void GLAPIENTRY
_mesa_BindFramebufferEXT(GLenum target, GLuint framebuffer)
{
   struct gl_framebuffer *newFb, *newFbread;
   GLboolean bindReadBuf, bindDrawBuf;
   GET_CURRENT_CONTEXT(ctx);

   ASSERT_OUTSIDE_BEGIN_END(ctx);

   if (!ctx->Extensions.EXT_framebuffer_object) {
      _mesa_error(ctx, GL_INVALID_OPERATION,
                  "glBindFramebufferEXT(unsupported)");
      return;
   }

   switch (target) {
#if FEATURE_EXT_framebuffer_blit
   case GL_DRAW_FRAMEBUFFER_EXT:
      if (!ctx->Extensions.EXT_framebuffer_blit) {
         _mesa_error(ctx, GL_INVALID_ENUM, "glBindFramebufferEXT(target)");
         return;
      }
      bindDrawBuf = GL_TRUE;
      bindReadBuf = GL_FALSE;
      break;
   case GL_READ_FRAMEBUFFER_EXT:
      if (!ctx->Extensions.EXT_framebuffer_blit) {
         _mesa_error(ctx, GL_INVALID_ENUM, "glBindFramebufferEXT(target)");
         return;
      }
      bindDrawBuf = GL_FALSE;
      bindReadBuf = GL_TRUE;
      break;
#endif
   case GL_FRAMEBUFFER_EXT:
      bindDrawBuf = GL_TRUE;
      bindReadBuf = GL_TRUE;
      break;
   default:
      _mesa_error(ctx, GL_INVALID_ENUM, "glBindFramebufferEXT(target)");
      return;
   }

   FLUSH_VERTICES(ctx, _NEW_BUFFERS);

   if (ctx->Driver.Flush) {  
      ctx->Driver.Flush(ctx);
   }

   if (framebuffer) {
      /* Binding a user-created framebuffer object */
      newFb = _mesa_lookup_framebuffer(ctx, framebuffer);
      if (newFb == &DummyFramebuffer) {
         /* ID was reserved, but no real framebuffer object made yet */
         newFb = NULL;
      }
      if (!newFb) {
	 /* create new framebuffer object */
	 newFb = ctx->Driver.NewFramebuffer(ctx, framebuffer);
	 if (!newFb) {
	    _mesa_error(ctx, GL_OUT_OF_MEMORY, "glBindFramebufferEXT");
	    return;
	 }
         _mesa_HashInsert(ctx->Shared->FrameBuffers, framebuffer, newFb);
         ASSERT(newFb->RefCount == 1);
      }
      newFbread = newFb;
   }
   else {
      /* Binding the window system framebuffer (which was originally set
       * with MakeCurrent).
       */
      newFb = ctx->WinSysDrawBuffer;
      newFbread = ctx->WinSysReadBuffer;
   }

   ASSERT(newFb);
   ASSERT(newFb != &DummyFramebuffer);

   /*
    * XXX check if re-binding same buffer and skip some of this code.
    */

   if (bindReadBuf) {
      _mesa_reference_framebuffer(&ctx->ReadBuffer, newFbread);
   }

   if (bindDrawBuf) {
      /* check if old FB had any texture attachments */
      check_end_texture_render(ctx, ctx->DrawBuffer);

<<<<<<< HEAD
      /* bind new drawing buffer */
=======
      /* check if time to delete this framebuffer */
>>>>>>> d3f7b463
      _mesa_reference_framebuffer(&ctx->DrawBuffer, newFb);

      if (newFb->Name != 0) {
         /* check if newly bound framebuffer has any texture attachments */
         check_begin_texture_render(ctx, newFb);
      }
   }

   if (ctx->Driver.BindFramebuffer) {
      ctx->Driver.BindFramebuffer(ctx, target, newFb, newFbread);
   }
}


void GLAPIENTRY
_mesa_DeleteFramebuffersEXT(GLsizei n, const GLuint *framebuffers)
{
   GLint i;
   GET_CURRENT_CONTEXT(ctx);

   ASSERT_OUTSIDE_BEGIN_END(ctx);
   FLUSH_VERTICES(ctx, _NEW_BUFFERS);
   /* The above doesn't fully flush the drivers in the way that a
    * glFlush does, but that is required here:
    */
   if (ctx->Driver.Flush)
      ctx->Driver.Flush(ctx);

   for (i = 0; i < n; i++) {
      if (framebuffers[i] > 0) {
	 struct gl_framebuffer *fb;
	 fb = _mesa_lookup_framebuffer(ctx, framebuffers[i]);
	 if (fb) {
            ASSERT(fb == &DummyFramebuffer || fb->Name == framebuffers[i]);

            /* check if deleting currently bound framebuffer object */
            if (fb == ctx->DrawBuffer) {
               /* bind default */
               ASSERT(fb->RefCount >= 2);
               _mesa_BindFramebufferEXT(GL_FRAMEBUFFER_EXT, 0);
            }

	    /* remove from hash table immediately, to free the ID */
	    _mesa_HashRemove(ctx->Shared->FrameBuffers, framebuffers[i]);

            if (fb != &DummyFramebuffer) {
               /* But the object will not be freed until it's no longer
                * bound in any context.
                */
               _mesa_unreference_framebuffer(&fb);
	    }
	 }
      }
   }
}


void GLAPIENTRY
_mesa_GenFramebuffersEXT(GLsizei n, GLuint *framebuffers)
{
   GET_CURRENT_CONTEXT(ctx);
   GLuint first;
   GLint i;

   ASSERT_OUTSIDE_BEGIN_END(ctx);

   if (n < 0) {
      _mesa_error(ctx, GL_INVALID_VALUE, "glGenFramebuffersEXT(n)");
      return;
   }

   if (!framebuffers)
      return;

   first = _mesa_HashFindFreeKeyBlock(ctx->Shared->FrameBuffers, n);

   for (i = 0; i < n; i++) {
      GLuint name = first + i;
      framebuffers[i] = name;
      /* insert dummy placeholder into hash table */
      _glthread_LOCK_MUTEX(ctx->Shared->Mutex);
      _mesa_HashInsert(ctx->Shared->FrameBuffers, name, &DummyFramebuffer);
      _glthread_UNLOCK_MUTEX(ctx->Shared->Mutex);
   }
}



GLenum GLAPIENTRY
_mesa_CheckFramebufferStatusEXT(GLenum target)
{
   struct gl_framebuffer *buffer;
   GET_CURRENT_CONTEXT(ctx);

   ASSERT_OUTSIDE_BEGIN_END_WITH_RETVAL(ctx, 0);

   switch (target) {
#if FEATURE_EXT_framebuffer_blit
   case GL_DRAW_FRAMEBUFFER_EXT:
      if (!ctx->Extensions.EXT_framebuffer_blit) {
         _mesa_error(ctx, GL_INVALID_ENUM, "glCheckFramebufferStatus(target)");
         return 0;
      }
      buffer = ctx->DrawBuffer;
      break;
   case GL_READ_FRAMEBUFFER_EXT:
      if (!ctx->Extensions.EXT_framebuffer_blit) {
         _mesa_error(ctx, GL_INVALID_ENUM, "glCheckFramebufferStatus(target)");
         return 0;
      }
      buffer = ctx->ReadBuffer;
      break;
#endif
   case GL_FRAMEBUFFER_EXT:
      buffer = ctx->DrawBuffer;
      break;
   default:
      _mesa_error(ctx, GL_INVALID_ENUM, "glCheckFramebufferStatus(target)");
      return 0; /* formerly GL_FRAMEBUFFER_STATUS_ERROR_EXT */
   }

   if (buffer->Name == 0) {
      /* The window system / default framebuffer is always complete */
      return GL_FRAMEBUFFER_COMPLETE_EXT;
   }

   FLUSH_VERTICES(ctx, _NEW_BUFFERS);

   _mesa_test_framebuffer_completeness(ctx, buffer);
   return buffer->_Status;
}



/**
 * Common code called by glFramebufferTexture1D/2D/3DEXT().
 */
static void
framebuffer_texture(GLcontext *ctx, const char *caller, GLenum target, 
                    GLenum attachment, GLenum textarget, GLuint texture,
                    GLint level, GLint zoffset)
{
   struct gl_renderbuffer_attachment *att;
   struct gl_texture_object *texObj = NULL;
   struct gl_framebuffer *fb;

   ASSERT_OUTSIDE_BEGIN_END(ctx);

   if (target != GL_FRAMEBUFFER_EXT) {
      _mesa_error(ctx, GL_INVALID_ENUM,
                  "glFramebufferTexture%sEXT(target)", caller);
      return;
   }

   fb = ctx->DrawBuffer;
   ASSERT(fb);

   /* check framebuffer binding */
   if (fb->Name == 0) {
      _mesa_error(ctx, GL_INVALID_OPERATION,
                  "glFramebufferTexture%sEXT", caller);
      return;
   }


   /* The textarget, level, and zoffset parameters are only validated if
    * texture is non-zero.
    */
   if (texture) {
      GLboolean err = GL_TRUE;

      texObj = _mesa_lookup_texture(ctx, texture);
      if (texObj != NULL) {
         if (textarget == 0) {
            err = (texObj->Target != GL_TEXTURE_3D) &&
                (texObj->Target != GL_TEXTURE_1D_ARRAY_EXT) &&
                (texObj->Target != GL_TEXTURE_2D_ARRAY_EXT);
         }
         else {
            err = (texObj->Target == GL_TEXTURE_CUBE_MAP)
                ? !IS_CUBE_FACE(textarget)
                : (texObj->Target != textarget);
         }
      }

      if (err) {
         _mesa_error(ctx, GL_INVALID_OPERATION,
                     "glFramebufferTexture%sEXT(texture target mismatch)",
                     caller);
         return;
      }

      if (texObj->Target == GL_TEXTURE_3D) {
         const GLint maxSize = 1 << (ctx->Const.Max3DTextureLevels - 1);
         if (zoffset < 0 || zoffset >= maxSize) {
            _mesa_error(ctx, GL_INVALID_VALUE,
                        "glFramebufferTexture%sEXT(zoffset)", caller);
            return;
         }
      }
      else if ((texObj->Target == GL_TEXTURE_1D_ARRAY_EXT) ||
               (texObj->Target == GL_TEXTURE_2D_ARRAY_EXT)) {
         if (zoffset < 0 || zoffset >= ctx->Const.MaxArrayTextureLayers) {
            _mesa_error(ctx, GL_INVALID_VALUE,
                        "glFramebufferTexture%sEXT(layer)", caller);
            return;
         }
      }


      if ((level < 0) || 
          (level >= _mesa_max_texture_levels(ctx, texObj->Target))) {
         _mesa_error(ctx, GL_INVALID_VALUE,
                     "glFramebufferTexture%sEXT(level)", caller);
         return;
      }
   }

   att = _mesa_get_attachment(ctx, fb, attachment);
   if (att == NULL) {
      _mesa_error(ctx, GL_INVALID_ENUM,
                  "glFramebufferTexture%sEXT(attachment)", caller);
      return;
   }

   FLUSH_VERTICES(ctx, _NEW_BUFFERS);
   /* The above doesn't fully flush the drivers in the way that a
    * glFlush does, but that is required here:
    */
   if (ctx->Driver.Flush)
      ctx->Driver.Flush(ctx);

   _glthread_LOCK_MUTEX(fb->Mutex);
   if (texObj) {
      _mesa_set_texture_attachment(ctx, fb, att, texObj, textarget,
                                   level, zoffset);
   }
   else {
      _mesa_remove_attachment(ctx, att);
   }
   _glthread_UNLOCK_MUTEX(fb->Mutex);
}



void GLAPIENTRY
_mesa_FramebufferTexture1DEXT(GLenum target, GLenum attachment,
                              GLenum textarget, GLuint texture, GLint level)
{
   GET_CURRENT_CONTEXT(ctx);

   if ((texture != 0) && (textarget != GL_TEXTURE_1D)) {
      _mesa_error(ctx, GL_INVALID_ENUM,
                  "glFramebufferTexture1DEXT(textarget)");
      return;
   }

   framebuffer_texture(ctx, "1D", target, attachment, textarget, texture,
                       level, 0);
}


void GLAPIENTRY
_mesa_FramebufferTexture2DEXT(GLenum target, GLenum attachment,
                              GLenum textarget, GLuint texture, GLint level)
{
   GET_CURRENT_CONTEXT(ctx);

   if ((texture != 0) &&
       (textarget != GL_TEXTURE_2D) &&
       (textarget != GL_TEXTURE_RECTANGLE_ARB) &&
       (!IS_CUBE_FACE(textarget))) {
      _mesa_error(ctx, GL_INVALID_OPERATION,
                  "glFramebufferTexture2DEXT(textarget)");
      return;
   }

   framebuffer_texture(ctx, "2D", target, attachment, textarget, texture,
                       level, 0);
}


void GLAPIENTRY
_mesa_FramebufferTexture3DEXT(GLenum target, GLenum attachment,
                              GLenum textarget, GLuint texture,
                              GLint level, GLint zoffset)
{
   GET_CURRENT_CONTEXT(ctx);

   if ((texture != 0) && (textarget != GL_TEXTURE_3D)) {
      _mesa_error(ctx, GL_INVALID_ENUM,
                  "glFramebufferTexture3DEXT(textarget)");
      return;
   }

   framebuffer_texture(ctx, "3D", target, attachment, textarget, texture,
                       level, zoffset);
}


void GLAPIENTRY
_mesa_FramebufferTextureLayerEXT(GLenum target, GLenum attachment,
                                 GLuint texture, GLint level, GLint layer)
{
   GET_CURRENT_CONTEXT(ctx);

   framebuffer_texture(ctx, "Layer", target, attachment, 0, texture,
                       level, layer);
}


void GLAPIENTRY
_mesa_FramebufferRenderbufferEXT(GLenum target, GLenum attachment,
                                 GLenum renderbufferTarget,
                                 GLuint renderbuffer)
{
   struct gl_renderbuffer_attachment *att;
   struct gl_framebuffer *fb;
   struct gl_renderbuffer *rb;
   GET_CURRENT_CONTEXT(ctx);

   ASSERT_OUTSIDE_BEGIN_END(ctx);

   switch (target) {
#if FEATURE_EXT_framebuffer_blit
   case GL_DRAW_FRAMEBUFFER_EXT:
      if (!ctx->Extensions.EXT_framebuffer_blit) {
         _mesa_error(ctx, GL_INVALID_ENUM,
                     "glFramebufferRenderbufferEXT(target)");
         return;
      }
      fb = ctx->DrawBuffer;
      break;
   case GL_READ_FRAMEBUFFER_EXT:
      if (!ctx->Extensions.EXT_framebuffer_blit) {
         _mesa_error(ctx, GL_INVALID_ENUM,
                     "glFramebufferRenderbufferEXT(target)");
         return;
      }
      fb = ctx->ReadBuffer;
      break;
#endif
   case GL_FRAMEBUFFER_EXT:
      fb = ctx->DrawBuffer;
      break;
   default:
      _mesa_error(ctx, GL_INVALID_ENUM,
                  "glFramebufferRenderbufferEXT(target)");
      return;
   }

   if (renderbufferTarget != GL_RENDERBUFFER_EXT) {
      _mesa_error(ctx, GL_INVALID_ENUM,
                  "glFramebufferRenderbufferEXT(renderbufferTarget)");
      return;
   }

   if (fb->Name == 0) {
      /* Can't attach new renderbuffers to a window system framebuffer */
      _mesa_error(ctx, GL_INVALID_OPERATION, "glFramebufferRenderbufferEXT");
      return;
   }

   att = _mesa_get_attachment(ctx, fb, attachment);
   if (att == NULL) {
      _mesa_error(ctx, GL_INVALID_ENUM,
                 "glFramebufferRenderbufferEXT(attachment)");
      return;
   }

   if (renderbuffer) {
      rb = _mesa_lookup_renderbuffer(ctx, renderbuffer);
      if (!rb) {
	 _mesa_error(ctx, GL_INVALID_OPERATION,
		     "glFramebufferRenderbufferEXT(renderbuffer)");
	 return;
      }
   }
   else {
      /* remove renderbuffer attachment */
      rb = NULL;
   }

   FLUSH_VERTICES(ctx, _NEW_BUFFERS);
   /* The above doesn't fully flush the drivers in the way that a
    * glFlush does, but that is required here:
    */
   if (ctx->Driver.Flush)
      ctx->Driver.Flush(ctx);

   assert(ctx->Driver.FramebufferRenderbuffer);
   ctx->Driver.FramebufferRenderbuffer(ctx, fb, attachment, rb);

   /* Some subsequent GL commands may depend on the framebuffer's visual
    * after the binding is updated.  Update visual info now.
    */
   _mesa_update_framebuffer_visual(fb);
}


void GLAPIENTRY
_mesa_GetFramebufferAttachmentParameterivEXT(GLenum target, GLenum attachment,
                                             GLenum pname, GLint *params)
{
   const struct gl_renderbuffer_attachment *att;
   struct gl_framebuffer *buffer;
   GET_CURRENT_CONTEXT(ctx);

   ASSERT_OUTSIDE_BEGIN_END(ctx);

   switch (target) {
#if FEATURE_EXT_framebuffer_blit
   case GL_DRAW_FRAMEBUFFER_EXT:
      if (!ctx->Extensions.EXT_framebuffer_blit) {
         _mesa_error(ctx, GL_INVALID_ENUM,
                     "glGetFramebufferAttachmentParameterivEXT(target)");
         return;
      }
      buffer = ctx->DrawBuffer;
      break;
   case GL_READ_FRAMEBUFFER_EXT:
      if (!ctx->Extensions.EXT_framebuffer_blit) {
         _mesa_error(ctx, GL_INVALID_ENUM,
                     "glGetFramebufferAttachmentParameterivEXT(target)");
         return;
      }
      buffer = ctx->ReadBuffer;
      break;
#endif
   case GL_FRAMEBUFFER_EXT:
      buffer = ctx->DrawBuffer;
      break;
   default:
      _mesa_error(ctx, GL_INVALID_ENUM,
                  "glGetFramebufferAttachmentParameterivEXT(target)");
      return;
   }

   if (buffer->Name == 0) {
      _mesa_error(ctx, GL_INVALID_OPERATION,
                  "glGetFramebufferAttachmentParameterivEXT");
      return;
   }

   att = _mesa_get_attachment(ctx, buffer, attachment);
   if (att == NULL) {
      _mesa_error(ctx, GL_INVALID_ENUM,
                  "glGetFramebufferAttachmentParameterivEXT(attachment)");
      return;
   }

   FLUSH_VERTICES(ctx, _NEW_BUFFERS);
   /* The above doesn't fully flush the drivers in the way that a
    * glFlush does, but that is required here:
    */
   if (ctx->Driver.Flush)
      ctx->Driver.Flush(ctx);

   switch (pname) {
   case GL_FRAMEBUFFER_ATTACHMENT_OBJECT_TYPE_EXT:
      *params = att->Type;
      return;
   case GL_FRAMEBUFFER_ATTACHMENT_OBJECT_NAME_EXT:
      if (att->Type == GL_RENDERBUFFER_EXT) {
	 *params = att->Renderbuffer->Name;
      }
      else if (att->Type == GL_TEXTURE) {
	 *params = att->Texture->Name;
      }
      else {
	 _mesa_error(ctx, GL_INVALID_ENUM,
		     "glGetFramebufferAttachmentParameterivEXT(pname)");
      }
      return;
   case GL_FRAMEBUFFER_ATTACHMENT_TEXTURE_LEVEL_EXT:
      if (att->Type == GL_TEXTURE) {
	 *params = att->TextureLevel;
      }
      else {
	 _mesa_error(ctx, GL_INVALID_ENUM,
		     "glGetFramebufferAttachmentParameterivEXT(pname)");
      }
      return;
   case GL_FRAMEBUFFER_ATTACHMENT_TEXTURE_CUBE_MAP_FACE_EXT:
      if (att->Type == GL_TEXTURE) {
	 *params = GL_TEXTURE_CUBE_MAP_POSITIVE_X + att->CubeMapFace;
      }
      else {
	 _mesa_error(ctx, GL_INVALID_ENUM,
		     "glGetFramebufferAttachmentParameterivEXT(pname)");
      }
      return;
   case GL_FRAMEBUFFER_ATTACHMENT_TEXTURE_3D_ZOFFSET_EXT:
      if (att->Type == GL_TEXTURE) {
	 *params = att->Zoffset;
      }
      else {
	 _mesa_error(ctx, GL_INVALID_ENUM,
		     "glGetFramebufferAttachmentParameterivEXT(pname)");
      }
      return;
   default:
      _mesa_error(ctx, GL_INVALID_ENUM,
                  "glGetFramebufferAttachmentParameterivEXT(pname)");
      return;
   }
}


void GLAPIENTRY
_mesa_GenerateMipmapEXT(GLenum target)
{
   struct gl_texture_unit *texUnit;
   struct gl_texture_object *texObj;
   GET_CURRENT_CONTEXT(ctx);

   ASSERT_OUTSIDE_BEGIN_END(ctx);
   FLUSH_VERTICES(ctx, _NEW_BUFFERS);

   switch (target) {
   case GL_TEXTURE_1D:
   case GL_TEXTURE_2D:
   case GL_TEXTURE_3D:
   case GL_TEXTURE_CUBE_MAP:
      /* OK, legal value */
      break;
   default:
      _mesa_error(ctx, GL_INVALID_ENUM, "glGenerateMipmapEXT(target)");
      return;
   }

   texUnit = &ctx->Texture.Unit[ctx->Texture.CurrentUnit];
   texObj = _mesa_select_tex_object(ctx, texUnit, target);

   /* XXX this might not handle cube maps correctly */
   _mesa_lock_texture(ctx, texObj);
   ctx->Driver.GenerateMipmap(ctx, target, texObj);
   _mesa_unlock_texture(ctx, texObj);
}


#if FEATURE_EXT_framebuffer_blit
void GLAPIENTRY
_mesa_BlitFramebufferEXT(GLint srcX0, GLint srcY0, GLint srcX1, GLint srcY1,
                         GLint dstX0, GLint dstY0, GLint dstX1, GLint dstY1,
                         GLbitfield mask, GLenum filter)
{
   GET_CURRENT_CONTEXT(ctx);

   ASSERT_OUTSIDE_BEGIN_END(ctx);
   FLUSH_VERTICES(ctx, _NEW_BUFFERS);

   if (ctx->NewState) {
      _mesa_update_state(ctx);
   }

   if (!ctx->ReadBuffer) {
      /* XXX */
   }

   /* check for complete framebuffers */
   if (ctx->DrawBuffer->_Status != GL_FRAMEBUFFER_COMPLETE_EXT ||
       ctx->ReadBuffer->_Status != GL_FRAMEBUFFER_COMPLETE_EXT) {
      _mesa_error(ctx, GL_INVALID_FRAMEBUFFER_OPERATION_EXT,
                  "glBlitFramebufferEXT(incomplete draw/read buffers)");
      return;
   }

   if (filter != GL_NEAREST && filter != GL_LINEAR) {
      _mesa_error(ctx, GL_INVALID_ENUM, "glBlitFramebufferEXT(filter)");
      return;
   }

   if (mask & ~(GL_COLOR_BUFFER_BIT |
                GL_DEPTH_BUFFER_BIT |
                GL_STENCIL_BUFFER_BIT)) {
      _mesa_error( ctx, GL_INVALID_VALUE, "glBlitFramebufferEXT(mask)");
      return;
   }

   /* depth/stencil must be blitted with nearest filtering */
   if ((mask & (GL_DEPTH_BUFFER_BIT | GL_STENCIL_BUFFER_BIT))
        && filter != GL_NEAREST) {
      _mesa_error(ctx, GL_INVALID_OPERATION,
             "glBlitFramebufferEXT(depth/stencil requires GL_NEAREST filter");
      return;
   }

   if (mask & GL_STENCIL_BUFFER_BIT) {
      struct gl_renderbuffer *readRb = ctx->ReadBuffer->_StencilBuffer;
      struct gl_renderbuffer *drawRb = ctx->DrawBuffer->_StencilBuffer;
      if (readRb->StencilBits != drawRb->StencilBits) {
         _mesa_error(ctx, GL_INVALID_OPERATION,
                     "glBlitFramebufferEXT(stencil buffer size mismatch");
         return;
      }
   }

   if (mask & GL_DEPTH_BUFFER_BIT) {
      struct gl_renderbuffer *readRb = ctx->ReadBuffer->_DepthBuffer;
      struct gl_renderbuffer *drawRb = ctx->DrawBuffer->_DepthBuffer;
      if (readRb->DepthBits != drawRb->DepthBits) {
         _mesa_error(ctx, GL_INVALID_OPERATION,
                     "glBlitFramebufferEXT(depth buffer size mismatch");
         return;
      }
   }

   if (!ctx->Extensions.EXT_framebuffer_blit) {
      _mesa_error(ctx, GL_INVALID_OPERATION, "glBlitFramebufferEXT");
      return;
   }

   ASSERT(ctx->Driver.BlitFramebuffer);
   ctx->Driver.BlitFramebuffer(ctx,
                               srcX0, srcY0, srcX1, srcY1,
                               dstX0, dstY0, dstX1, dstY1,
                               mask, filter);
}
#endif /* FEATURE_EXT_framebuffer_blit */<|MERGE_RESOLUTION|>--- conflicted
+++ resolved
@@ -981,7 +981,6 @@
 	    return;
 	 }
          _mesa_HashInsert(ctx->Shared->FrameBuffers, framebuffer, newFb);
-         ASSERT(newFb->RefCount == 1);
       }
       newFbread = newFb;
    }
@@ -1008,11 +1007,7 @@
       /* check if old FB had any texture attachments */
       check_end_texture_render(ctx, ctx->DrawBuffer);
 
-<<<<<<< HEAD
-      /* bind new drawing buffer */
-=======
       /* check if time to delete this framebuffer */
->>>>>>> d3f7b463
       _mesa_reference_framebuffer(&ctx->DrawBuffer, newFb);
 
       if (newFb->Name != 0) {
