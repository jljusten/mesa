--- conflicted
+++ resolved
@@ -199,10 +199,7 @@
    GLuint nr_fp_insns;
    GLuint fp_temp;
    GLuint fp_interp_emitted;
-<<<<<<< HEAD
-=======
    GLuint fp_fragcolor_emitted;
->>>>>>> d3f7b463
    GLuint fp_deriv_emitted;
 
    struct prog_src_register pixel_xy;
