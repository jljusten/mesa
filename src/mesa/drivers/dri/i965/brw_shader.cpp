/*
 * Copyright © 2010 Intel Corporation
 *
 * Permission is hereby granted, free of charge, to any person obtaining a
 * copy of this software and associated documentation files (the "Software"),
 * to deal in the Software without restriction, including without limitation
 * the rights to use, copy, modify, merge, publish, distribute, sublicense,
 * and/or sell copies of the Software, and to permit persons to whom the
 * Software is furnished to do so, subject to the following conditions:
 *
 * The above copyright notice and this permission notice (including the next
 * paragraph) shall be included in all copies or substantial portions of the
 * Software.
 *
 * THE SOFTWARE IS PROVIDED "AS IS", WITHOUT WARRANTY OF ANY KIND, EXPRESS OR
 * IMPLIED, INCLUDING BUT NOT LIMITED TO THE WARRANTIES OF MERCHANTABILITY,
 * FITNESS FOR A PARTICULAR PURPOSE AND NONINFRINGEMENT.  IN NO EVENT SHALL
 * THE AUTHORS OR COPYRIGHT HOLDERS BE LIABLE FOR ANY CLAIM, DAMAGES OR OTHER
 * LIABILITY, WHETHER IN AN ACTION OF CONTRACT, TORT OR OTHERWISE, ARISING
 * FROM, OUT OF OR IN CONNECTION WITH THE SOFTWARE OR THE USE OR OTHER DEALINGS
 * IN THE SOFTWARE.
 */

#include "brw_context.h"
#include "brw_cfg.h"
#include "brw_eu.h"
#include "brw_fs.h"
#include "brw_nir.h"
#include "brw_vec4_tes.h"
#include "main/shaderobj.h"
#include "main/uniforms.h"
<<<<<<< HEAD
#include "util/debug.h"

static void
shader_debug_log_mesa(void *data, const char *fmt, ...)
{
   struct brw_context *brw = (struct brw_context *)data;
   va_list args;

   va_start(args, fmt);
   GLuint msg_id = 0;
   _mesa_gl_vdebug(&brw->ctx, &msg_id,
                   MESA_DEBUG_SOURCE_SHADER_COMPILER,
                   MESA_DEBUG_TYPE_OTHER,
                   MESA_DEBUG_SEVERITY_NOTIFICATION, fmt, args);
   va_end(args);
}

static void
shader_perf_log_mesa(void *data, const char *fmt, ...)
{
   struct brw_context *brw = (struct brw_context *)data;

   va_list args;
   va_start(args, fmt);

   if (unlikely(INTEL_DEBUG & DEBUG_PERF)) {
      va_list args_copy;
      va_copy(args_copy, args);
      vfprintf(stderr, fmt, args_copy);
      va_end(args_copy);
   }

   if (brw->perf_debug) {
      GLuint msg_id = 0;
      _mesa_gl_vdebug(&brw->ctx, &msg_id,
                      MESA_DEBUG_SOURCE_SHADER_COMPILER,
                      MESA_DEBUG_TYPE_PERFORMANCE,
                      MESA_DEBUG_SEVERITY_MEDIUM, fmt, args);
   }
   va_end(args);
}

struct brw_compiler *
brw_compiler_create(void *mem_ctx, const struct brw_device_info *devinfo)
{
   struct brw_compiler *compiler = rzalloc(mem_ctx, struct brw_compiler);

   compiler->devinfo = devinfo;
   compiler->shader_debug_log = shader_debug_log_mesa;
   compiler->shader_perf_log = shader_perf_log_mesa;

   brw_fs_alloc_reg_sets(compiler);
   brw_vec4_alloc_reg_set(compiler);

   compiler->scalar_stage[MESA_SHADER_VERTEX] =
      devinfo->gen >= 8 && !(INTEL_DEBUG & DEBUG_VEC4VS);
   compiler->scalar_stage[MESA_SHADER_TESS_CTRL] = false;
   compiler->scalar_stage[MESA_SHADER_TESS_EVAL] =
      devinfo->gen >= 8 && env_var_as_boolean("INTEL_SCALAR_TES", true);
   compiler->scalar_stage[MESA_SHADER_GEOMETRY] =
      devinfo->gen >= 8 && env_var_as_boolean("INTEL_SCALAR_GS", false);
   compiler->scalar_stage[MESA_SHADER_FRAGMENT] = true;
   compiler->scalar_stage[MESA_SHADER_COMPUTE] = true;

   nir_shader_compiler_options *nir_options =
      rzalloc(compiler, nir_shader_compiler_options);
   nir_options->native_integers = true;
   nir_options->vertex_id_zero_based = true;
   nir_options->lower_fdiv = true;
   /* In order to help allow for better CSE at the NIR level we tell NIR
    * to split all ffma instructions during opt_algebraic and we then
    * re-combine them as a later step.
    */
   nir_options->lower_ffma = true;
   nir_options->lower_sub = true;
   nir_options->lower_fdiv = true;
   nir_options->lower_scmp = true;
   nir_options->lower_fmod = true;
   nir_options->lower_bitfield_extract = true;
   nir_options->lower_bitfield_insert = true;
   nir_options->lower_uadd_carry = true;
   nir_options->lower_usub_borrow = true;

   /* In the vec4 backend, our dpN instruction replicates its result to all
    * the components of a vec4.  We would like NIR to give us replicated fdot
    * instructions because it can optimize better for us.
    *
    * For the FS backend, it should be lowered away by the scalarizing pass so
    * we should never see fdot anyway.
    */
   nir_options->fdot_replicates = true;

   /* We want the GLSL compiler to emit code that uses condition codes */
   for (int i = 0; i < MESA_SHADER_STAGES; i++) {
      compiler->glsl_compiler_options[i].MaxUnrollIterations = 32;
      compiler->glsl_compiler_options[i].MaxIfDepth =
         devinfo->gen < 6 ? 16 : UINT_MAX;

      compiler->glsl_compiler_options[i].EmitCondCodes = true;
      compiler->glsl_compiler_options[i].EmitNoNoise = true;
      compiler->glsl_compiler_options[i].EmitNoMainReturn = true;
      compiler->glsl_compiler_options[i].EmitNoIndirectInput = true;
      compiler->glsl_compiler_options[i].EmitNoIndirectUniform = false;
      compiler->glsl_compiler_options[i].LowerClipDistance = true;

      bool is_scalar = compiler->scalar_stage[i];

      compiler->glsl_compiler_options[i].EmitNoIndirectOutput = is_scalar;
      compiler->glsl_compiler_options[i].EmitNoIndirectTemp = is_scalar;
      compiler->glsl_compiler_options[i].OptimizeForAOS = !is_scalar;

      /* !ARB_gpu_shader5 */
      if (devinfo->gen < 7)
         compiler->glsl_compiler_options[i].EmitNoIndirectSampler = true;

      compiler->glsl_compiler_options[i].NirOptions = nir_options;

      compiler->glsl_compiler_options[i].LowerBufferInterfaceBlocks = true;
   }

   compiler->glsl_compiler_options[MESA_SHADER_TESS_CTRL].EmitNoIndirectInput = false;
   compiler->glsl_compiler_options[MESA_SHADER_TESS_EVAL].EmitNoIndirectInput = false;

   if (compiler->scalar_stage[MESA_SHADER_GEOMETRY])
      compiler->glsl_compiler_options[MESA_SHADER_GEOMETRY].EmitNoIndirectInput = false;

   compiler->glsl_compiler_options[MESA_SHADER_COMPUTE]
      .LowerShaderSharedVariables = true;

   return compiler;
}
=======
>>>>>>> 874ede49

extern "C" struct gl_shader *
brw_new_shader(struct gl_context *ctx, GLuint name, GLuint type)
{
   struct brw_shader *shader;

   shader = rzalloc(NULL, struct brw_shader);
   if (shader) {
      shader->base.Type = type;
      shader->base.Stage = _mesa_shader_enum_to_shader_stage(type);
      shader->base.Name = name;
      _mesa_init_shader(ctx, &shader->base);
   }

   return &shader->base;
}

extern "C" void
brw_mark_surface_used(struct brw_stage_prog_data *prog_data,
                      unsigned surf_index)
{
   assert(surf_index < BRW_MAX_SURFACES);

   prog_data->binding_table.size_bytes =
      MAX2(prog_data->binding_table.size_bytes, (surf_index + 1) * 4);
}

enum brw_reg_type
brw_type_for_base_type(const struct glsl_type *type)
{
   switch (type->base_type) {
   case GLSL_TYPE_FLOAT:
      return BRW_REGISTER_TYPE_F;
   case GLSL_TYPE_INT:
   case GLSL_TYPE_BOOL:
   case GLSL_TYPE_SUBROUTINE:
      return BRW_REGISTER_TYPE_D;
   case GLSL_TYPE_UINT:
      return BRW_REGISTER_TYPE_UD;
   case GLSL_TYPE_ARRAY:
      return brw_type_for_base_type(type->fields.array);
   case GLSL_TYPE_STRUCT:
   case GLSL_TYPE_SAMPLER:
   case GLSL_TYPE_ATOMIC_UINT:
      /* These should be overridden with the type of the member when
       * dereferenced into.  BRW_REGISTER_TYPE_UD seems like a likely
       * way to trip up if we don't.
       */
      return BRW_REGISTER_TYPE_UD;
   case GLSL_TYPE_IMAGE:
      return BRW_REGISTER_TYPE_UD;
   case GLSL_TYPE_VOID:
   case GLSL_TYPE_ERROR:
   case GLSL_TYPE_INTERFACE:
   case GLSL_TYPE_DOUBLE:
   case GLSL_TYPE_FUNCTION:
      unreachable("not reached");
   }

   return BRW_REGISTER_TYPE_F;
}

enum brw_conditional_mod
brw_conditional_for_comparison(unsigned int op)
{
   switch (op) {
   case ir_binop_less:
      return BRW_CONDITIONAL_L;
   case ir_binop_greater:
      return BRW_CONDITIONAL_G;
   case ir_binop_lequal:
      return BRW_CONDITIONAL_LE;
   case ir_binop_gequal:
      return BRW_CONDITIONAL_GE;
   case ir_binop_equal:
   case ir_binop_all_equal: /* same as equal for scalars */
      return BRW_CONDITIONAL_Z;
   case ir_binop_nequal:
   case ir_binop_any_nequal: /* same as nequal for scalars */
      return BRW_CONDITIONAL_NZ;
   default:
      unreachable("not reached: bad operation for comparison");
   }
}

uint32_t
brw_math_function(enum opcode op)
{
   switch (op) {
   case SHADER_OPCODE_RCP:
      return BRW_MATH_FUNCTION_INV;
   case SHADER_OPCODE_RSQ:
      return BRW_MATH_FUNCTION_RSQ;
   case SHADER_OPCODE_SQRT:
      return BRW_MATH_FUNCTION_SQRT;
   case SHADER_OPCODE_EXP2:
      return BRW_MATH_FUNCTION_EXP;
   case SHADER_OPCODE_LOG2:
      return BRW_MATH_FUNCTION_LOG;
   case SHADER_OPCODE_POW:
      return BRW_MATH_FUNCTION_POW;
   case SHADER_OPCODE_SIN:
      return BRW_MATH_FUNCTION_SIN;
   case SHADER_OPCODE_COS:
      return BRW_MATH_FUNCTION_COS;
   case SHADER_OPCODE_INT_QUOTIENT:
      return BRW_MATH_FUNCTION_INT_DIV_QUOTIENT;
   case SHADER_OPCODE_INT_REMAINDER:
      return BRW_MATH_FUNCTION_INT_DIV_REMAINDER;
   default:
      unreachable("not reached: unknown math function");
   }
}

uint32_t
brw_texture_offset(int *offsets, unsigned num_components)
{
   if (!offsets) return 0;  /* nonconstant offset; caller will handle it. */

   /* Combine all three offsets into a single unsigned dword:
    *
    *    bits 11:8 - U Offset (X component)
    *    bits  7:4 - V Offset (Y component)
    *    bits  3:0 - R Offset (Z component)
    */
   unsigned offset_bits = 0;
   for (unsigned i = 0; i < num_components; i++) {
      const unsigned shift = 4 * (2 - i);
      offset_bits |= (offsets[i] << shift) & (0xF << shift);
   }
   return offset_bits;
}

const char *
brw_instruction_name(enum opcode op)
{
   switch (op) {
   case BRW_OPCODE_ILLEGAL ... BRW_OPCODE_NOP:
      assert(opcode_descs[op].name);
      return opcode_descs[op].name;
   case FS_OPCODE_FB_WRITE:
      return "fb_write";
   case FS_OPCODE_FB_WRITE_LOGICAL:
      return "fb_write_logical";
   case FS_OPCODE_PACK_STENCIL_REF:
      return "pack_stencil_ref";
   case FS_OPCODE_BLORP_FB_WRITE:
      return "blorp_fb_write";
   case FS_OPCODE_REP_FB_WRITE:
      return "rep_fb_write";

   case SHADER_OPCODE_RCP:
      return "rcp";
   case SHADER_OPCODE_RSQ:
      return "rsq";
   case SHADER_OPCODE_SQRT:
      return "sqrt";
   case SHADER_OPCODE_EXP2:
      return "exp2";
   case SHADER_OPCODE_LOG2:
      return "log2";
   case SHADER_OPCODE_POW:
      return "pow";
   case SHADER_OPCODE_INT_QUOTIENT:
      return "int_quot";
   case SHADER_OPCODE_INT_REMAINDER:
      return "int_rem";
   case SHADER_OPCODE_SIN:
      return "sin";
   case SHADER_OPCODE_COS:
      return "cos";

   case SHADER_OPCODE_TEX:
      return "tex";
   case SHADER_OPCODE_TEX_LOGICAL:
      return "tex_logical";
   case SHADER_OPCODE_TXD:
      return "txd";
   case SHADER_OPCODE_TXD_LOGICAL:
      return "txd_logical";
   case SHADER_OPCODE_TXF:
      return "txf";
   case SHADER_OPCODE_TXF_LOGICAL:
      return "txf_logical";
   case SHADER_OPCODE_TXL:
      return "txl";
   case SHADER_OPCODE_TXL_LOGICAL:
      return "txl_logical";
   case SHADER_OPCODE_TXS:
      return "txs";
   case SHADER_OPCODE_TXS_LOGICAL:
      return "txs_logical";
   case FS_OPCODE_TXB:
      return "txb";
   case FS_OPCODE_TXB_LOGICAL:
      return "txb_logical";
   case SHADER_OPCODE_TXF_CMS:
      return "txf_cms";
   case SHADER_OPCODE_TXF_CMS_LOGICAL:
      return "txf_cms_logical";
   case SHADER_OPCODE_TXF_CMS_W:
      return "txf_cms_w";
   case SHADER_OPCODE_TXF_CMS_W_LOGICAL:
      return "txf_cms_w_logical";
   case SHADER_OPCODE_TXF_UMS:
      return "txf_ums";
   case SHADER_OPCODE_TXF_UMS_LOGICAL:
      return "txf_ums_logical";
   case SHADER_OPCODE_TXF_MCS:
      return "txf_mcs";
   case SHADER_OPCODE_TXF_MCS_LOGICAL:
      return "txf_mcs_logical";
   case SHADER_OPCODE_LOD:
      return "lod";
   case SHADER_OPCODE_LOD_LOGICAL:
      return "lod_logical";
   case SHADER_OPCODE_TG4:
      return "tg4";
   case SHADER_OPCODE_TG4_LOGICAL:
      return "tg4_logical";
   case SHADER_OPCODE_TG4_OFFSET:
      return "tg4_offset";
   case SHADER_OPCODE_TG4_OFFSET_LOGICAL:
      return "tg4_offset_logical";
   case SHADER_OPCODE_SAMPLEINFO:
      return "sampleinfo";

   case SHADER_OPCODE_SHADER_TIME_ADD:
      return "shader_time_add";

   case SHADER_OPCODE_UNTYPED_ATOMIC:
      return "untyped_atomic";
   case SHADER_OPCODE_UNTYPED_ATOMIC_LOGICAL:
      return "untyped_atomic_logical";
   case SHADER_OPCODE_UNTYPED_SURFACE_READ:
      return "untyped_surface_read";
   case SHADER_OPCODE_UNTYPED_SURFACE_READ_LOGICAL:
      return "untyped_surface_read_logical";
   case SHADER_OPCODE_UNTYPED_SURFACE_WRITE:
      return "untyped_surface_write";
   case SHADER_OPCODE_UNTYPED_SURFACE_WRITE_LOGICAL:
      return "untyped_surface_write_logical";
   case SHADER_OPCODE_TYPED_ATOMIC:
      return "typed_atomic";
   case SHADER_OPCODE_TYPED_ATOMIC_LOGICAL:
      return "typed_atomic_logical";
   case SHADER_OPCODE_TYPED_SURFACE_READ:
      return "typed_surface_read";
   case SHADER_OPCODE_TYPED_SURFACE_READ_LOGICAL:
      return "typed_surface_read_logical";
   case SHADER_OPCODE_TYPED_SURFACE_WRITE:
      return "typed_surface_write";
   case SHADER_OPCODE_TYPED_SURFACE_WRITE_LOGICAL:
      return "typed_surface_write_logical";
   case SHADER_OPCODE_MEMORY_FENCE:
      return "memory_fence";

   case SHADER_OPCODE_LOAD_PAYLOAD:
      return "load_payload";

   case SHADER_OPCODE_GEN4_SCRATCH_READ:
      return "gen4_scratch_read";
   case SHADER_OPCODE_GEN4_SCRATCH_WRITE:
      return "gen4_scratch_write";
   case SHADER_OPCODE_GEN7_SCRATCH_READ:
      return "gen7_scratch_read";
   case SHADER_OPCODE_URB_WRITE_SIMD8:
      return "gen8_urb_write_simd8";
   case SHADER_OPCODE_URB_WRITE_SIMD8_PER_SLOT:
      return "gen8_urb_write_simd8_per_slot";
   case SHADER_OPCODE_URB_WRITE_SIMD8_MASKED:
      return "gen8_urb_write_simd8_masked";
   case SHADER_OPCODE_URB_WRITE_SIMD8_MASKED_PER_SLOT:
      return "gen8_urb_write_simd8_masked_per_slot";
   case SHADER_OPCODE_URB_READ_SIMD8:
      return "urb_read_simd8";
   case SHADER_OPCODE_URB_READ_SIMD8_PER_SLOT:
      return "urb_read_simd8_per_slot";

   case SHADER_OPCODE_FIND_LIVE_CHANNEL:
      return "find_live_channel";
   case SHADER_OPCODE_BROADCAST:
      return "broadcast";

   case SHADER_OPCODE_EXTRACT_BYTE:
      return "extract_byte";
   case SHADER_OPCODE_EXTRACT_WORD:
      return "extract_word";
   case VEC4_OPCODE_MOV_BYTES:
      return "mov_bytes";
   case VEC4_OPCODE_PACK_BYTES:
      return "pack_bytes";
   case VEC4_OPCODE_UNPACK_UNIFORM:
      return "unpack_uniform";

   case FS_OPCODE_DDX_COARSE:
      return "ddx_coarse";
   case FS_OPCODE_DDX_FINE:
      return "ddx_fine";
   case FS_OPCODE_DDY_COARSE:
      return "ddy_coarse";
   case FS_OPCODE_DDY_FINE:
      return "ddy_fine";

   case FS_OPCODE_CINTERP:
      return "cinterp";
   case FS_OPCODE_LINTERP:
      return "linterp";

   case FS_OPCODE_PIXEL_X:
      return "pixel_x";
   case FS_OPCODE_PIXEL_Y:
      return "pixel_y";

   case FS_OPCODE_GET_BUFFER_SIZE:
      return "fs_get_buffer_size";

   case FS_OPCODE_UNIFORM_PULL_CONSTANT_LOAD:
      return "uniform_pull_const";
   case FS_OPCODE_UNIFORM_PULL_CONSTANT_LOAD_GEN7:
      return "uniform_pull_const_gen7";
   case FS_OPCODE_VARYING_PULL_CONSTANT_LOAD:
      return "varying_pull_const";
   case FS_OPCODE_VARYING_PULL_CONSTANT_LOAD_GEN7:
      return "varying_pull_const_gen7";

   case FS_OPCODE_MOV_DISPATCH_TO_FLAGS:
      return "mov_dispatch_to_flags";
   case FS_OPCODE_DISCARD_JUMP:
      return "discard_jump";

   case FS_OPCODE_SET_SAMPLE_ID:
      return "set_sample_id";
   case FS_OPCODE_SET_SIMD4X2_OFFSET:
      return "set_simd4x2_offset";

   case FS_OPCODE_PACK_HALF_2x16_SPLIT:
      return "pack_half_2x16_split";
   case FS_OPCODE_UNPACK_HALF_2x16_SPLIT_X:
      return "unpack_half_2x16_split_x";
   case FS_OPCODE_UNPACK_HALF_2x16_SPLIT_Y:
      return "unpack_half_2x16_split_y";

   case FS_OPCODE_PLACEHOLDER_HALT:
      return "placeholder_halt";

   case FS_OPCODE_INTERPOLATE_AT_CENTROID:
      return "interp_centroid";
   case FS_OPCODE_INTERPOLATE_AT_SAMPLE:
      return "interp_sample";
   case FS_OPCODE_INTERPOLATE_AT_SHARED_OFFSET:
      return "interp_shared_offset";
   case FS_OPCODE_INTERPOLATE_AT_PER_SLOT_OFFSET:
      return "interp_per_slot_offset";

   case VS_OPCODE_URB_WRITE:
      return "vs_urb_write";
   case VS_OPCODE_PULL_CONSTANT_LOAD:
      return "pull_constant_load";
   case VS_OPCODE_PULL_CONSTANT_LOAD_GEN7:
      return "pull_constant_load_gen7";

   case VS_OPCODE_SET_SIMD4X2_HEADER_GEN9:
      return "set_simd4x2_header_gen9";

   case VS_OPCODE_GET_BUFFER_SIZE:
      return "vs_get_buffer_size";

   case VS_OPCODE_UNPACK_FLAGS_SIMD4X2:
      return "unpack_flags_simd4x2";

   case GS_OPCODE_URB_WRITE:
      return "gs_urb_write";
   case GS_OPCODE_URB_WRITE_ALLOCATE:
      return "gs_urb_write_allocate";
   case GS_OPCODE_THREAD_END:
      return "gs_thread_end";
   case GS_OPCODE_SET_WRITE_OFFSET:
      return "set_write_offset";
   case GS_OPCODE_SET_VERTEX_COUNT:
      return "set_vertex_count";
   case GS_OPCODE_SET_DWORD_2:
      return "set_dword_2";
   case GS_OPCODE_PREPARE_CHANNEL_MASKS:
      return "prepare_channel_masks";
   case GS_OPCODE_SET_CHANNEL_MASKS:
      return "set_channel_masks";
   case GS_OPCODE_GET_INSTANCE_ID:
      return "get_instance_id";
   case GS_OPCODE_FF_SYNC:
      return "ff_sync";
   case GS_OPCODE_SET_PRIMITIVE_ID:
      return "set_primitive_id";
   case GS_OPCODE_SVB_WRITE:
      return "gs_svb_write";
   case GS_OPCODE_SVB_SET_DST_INDEX:
      return "gs_svb_set_dst_index";
   case GS_OPCODE_FF_SYNC_SET_PRIMITIVES:
      return "gs_ff_sync_set_primitives";
   case CS_OPCODE_CS_TERMINATE:
      return "cs_terminate";
   case SHADER_OPCODE_BARRIER:
      return "barrier";
   case SHADER_OPCODE_MULH:
      return "mulh";
   case SHADER_OPCODE_MOV_INDIRECT:
      return "mov_indirect";

   case VEC4_OPCODE_URB_READ:
      return "urb_read";
   case TCS_OPCODE_GET_INSTANCE_ID:
      return "tcs_get_instance_id";
   case TCS_OPCODE_URB_WRITE:
      return "tcs_urb_write";
   case TCS_OPCODE_SET_INPUT_URB_OFFSETS:
      return "tcs_set_input_urb_offsets";
   case TCS_OPCODE_SET_OUTPUT_URB_OFFSETS:
      return "tcs_set_output_urb_offsets";
   case TCS_OPCODE_GET_PRIMITIVE_ID:
      return "tcs_get_primitive_id";
   case TCS_OPCODE_CREATE_BARRIER_HEADER:
      return "tcs_create_barrier_header";
   case TCS_OPCODE_SRC0_010_IS_ZERO:
      return "tcs_src0<0,1,0>_is_zero";
   case TCS_OPCODE_RELEASE_INPUT:
      return "tcs_release_input";
   case TCS_OPCODE_THREAD_END:
      return "tcs_thread_end";
   case TES_OPCODE_CREATE_INPUT_READ_HEADER:
      return "tes_create_input_read_header";
   case TES_OPCODE_ADD_INDIRECT_URB_OFFSET:
      return "tes_add_indirect_urb_offset";
   case TES_OPCODE_GET_PRIMITIVE_ID:
      return "tes_get_primitive_id";
   }

   unreachable("not reached");
}

bool
brw_saturate_immediate(enum brw_reg_type type, struct brw_reg *reg)
{
   union {
      unsigned ud;
      int d;
      float f;
   } imm = { reg->ud }, sat_imm = { 0 };

   switch (type) {
   case BRW_REGISTER_TYPE_UD:
   case BRW_REGISTER_TYPE_D:
   case BRW_REGISTER_TYPE_UW:
   case BRW_REGISTER_TYPE_W:
   case BRW_REGISTER_TYPE_UQ:
   case BRW_REGISTER_TYPE_Q:
      /* Nothing to do. */
      return false;
   case BRW_REGISTER_TYPE_F:
      sat_imm.f = CLAMP(imm.f, 0.0f, 1.0f);
      break;
   case BRW_REGISTER_TYPE_UB:
   case BRW_REGISTER_TYPE_B:
      unreachable("no UB/B immediates");
   case BRW_REGISTER_TYPE_V:
   case BRW_REGISTER_TYPE_UV:
   case BRW_REGISTER_TYPE_VF:
      unreachable("unimplemented: saturate vector immediate");
   case BRW_REGISTER_TYPE_DF:
   case BRW_REGISTER_TYPE_HF:
      unreachable("unimplemented: saturate DF/HF immediate");
   }

   if (imm.ud != sat_imm.ud) {
      reg->ud = sat_imm.ud;
      return true;
   }
   return false;
}

bool
brw_negate_immediate(enum brw_reg_type type, struct brw_reg *reg)
{
   switch (type) {
   case BRW_REGISTER_TYPE_D:
   case BRW_REGISTER_TYPE_UD:
      reg->d = -reg->d;
      return true;
   case BRW_REGISTER_TYPE_W:
   case BRW_REGISTER_TYPE_UW:
      reg->d = -(int16_t)reg->ud;
      return true;
   case BRW_REGISTER_TYPE_F:
      reg->f = -reg->f;
      return true;
   case BRW_REGISTER_TYPE_VF:
      reg->ud ^= 0x80808080;
      return true;
   case BRW_REGISTER_TYPE_UB:
   case BRW_REGISTER_TYPE_B:
      unreachable("no UB/B immediates");
   case BRW_REGISTER_TYPE_UV:
   case BRW_REGISTER_TYPE_V:
      assert(!"unimplemented: negate UV/V immediate");
   case BRW_REGISTER_TYPE_UQ:
   case BRW_REGISTER_TYPE_Q:
      assert(!"unimplemented: negate UQ/Q immediate");
   case BRW_REGISTER_TYPE_DF:
   case BRW_REGISTER_TYPE_HF:
      assert(!"unimplemented: negate DF/HF immediate");
   }

   return false;
}

bool
brw_abs_immediate(enum brw_reg_type type, struct brw_reg *reg)
{
   switch (type) {
   case BRW_REGISTER_TYPE_D:
      reg->d = abs(reg->d);
      return true;
   case BRW_REGISTER_TYPE_W:
      reg->d = abs((int16_t)reg->ud);
      return true;
   case BRW_REGISTER_TYPE_F:
      reg->f = fabsf(reg->f);
      return true;
   case BRW_REGISTER_TYPE_VF:
      reg->ud &= ~0x80808080;
      return true;
   case BRW_REGISTER_TYPE_UB:
   case BRW_REGISTER_TYPE_B:
      unreachable("no UB/B immediates");
   case BRW_REGISTER_TYPE_UQ:
   case BRW_REGISTER_TYPE_UD:
   case BRW_REGISTER_TYPE_UW:
   case BRW_REGISTER_TYPE_UV:
      /* Presumably the absolute value modifier on an unsigned source is a
       * nop, but it would be nice to confirm.
       */
      assert(!"unimplemented: abs unsigned immediate");
   case BRW_REGISTER_TYPE_V:
      assert(!"unimplemented: abs V immediate");
   case BRW_REGISTER_TYPE_Q:
      assert(!"unimplemented: abs Q immediate");
   case BRW_REGISTER_TYPE_DF:
   case BRW_REGISTER_TYPE_HF:
      assert(!"unimplemented: abs DF/HF immediate");
   }

   return false;
}

backend_shader::backend_shader(const struct brw_compiler *compiler,
                               void *log_data,
                               void *mem_ctx,
                               const nir_shader *shader,
                               struct brw_stage_prog_data *stage_prog_data)
   : compiler(compiler),
     log_data(log_data),
     devinfo(compiler->devinfo),
     nir(shader),
     stage_prog_data(stage_prog_data),
     mem_ctx(mem_ctx),
     cfg(NULL),
     stage(shader->stage)
{
   debug_enabled = INTEL_DEBUG & intel_debug_flag_for_shader_stage(stage);
   stage_name = _mesa_shader_stage_to_string(stage);
   stage_abbrev = _mesa_shader_stage_to_abbrev(stage);
}

bool
backend_reg::equals(const backend_reg &r) const
{
   return memcmp((brw_reg *)this, (brw_reg *)&r, sizeof(brw_reg)) == 0 &&
          reg_offset == r.reg_offset;
}

bool
backend_reg::is_zero() const
{
   if (file != IMM)
      return false;

   return d == 0;
}

bool
backend_reg::is_one() const
{
   if (file != IMM)
      return false;

   return type == BRW_REGISTER_TYPE_F
          ? f == 1.0
          : d == 1;
}

bool
backend_reg::is_negative_one() const
{
   if (file != IMM)
      return false;

   switch (type) {
   case BRW_REGISTER_TYPE_F:
      return f == -1.0;
   case BRW_REGISTER_TYPE_D:
      return d == -1;
   default:
      return false;
   }
}

bool
backend_reg::is_null() const
{
   return file == ARF && nr == BRW_ARF_NULL;
}


bool
backend_reg::is_accumulator() const
{
   return file == ARF && nr == BRW_ARF_ACCUMULATOR;
}

bool
backend_reg::in_range(const backend_reg &r, unsigned n) const
{
   return (file == r.file &&
           nr == r.nr &&
           reg_offset >= r.reg_offset &&
           reg_offset < r.reg_offset + n);
}

bool
backend_instruction::is_commutative() const
{
   switch (opcode) {
   case BRW_OPCODE_AND:
   case BRW_OPCODE_OR:
   case BRW_OPCODE_XOR:
   case BRW_OPCODE_ADD:
   case BRW_OPCODE_MUL:
   case SHADER_OPCODE_MULH:
      return true;
   case BRW_OPCODE_SEL:
      /* MIN and MAX are commutative. */
      if (conditional_mod == BRW_CONDITIONAL_GE ||
          conditional_mod == BRW_CONDITIONAL_L) {
         return true;
      }
      /* fallthrough */
   default:
      return false;
   }
}

bool
backend_instruction::is_3src() const
{
   return ::is_3src(opcode);
}

bool
backend_instruction::is_tex() const
{
   return (opcode == SHADER_OPCODE_TEX ||
           opcode == FS_OPCODE_TXB ||
           opcode == SHADER_OPCODE_TXD ||
           opcode == SHADER_OPCODE_TXF ||
           opcode == SHADER_OPCODE_TXF_CMS ||
           opcode == SHADER_OPCODE_TXF_CMS_W ||
           opcode == SHADER_OPCODE_TXF_UMS ||
           opcode == SHADER_OPCODE_TXF_MCS ||
           opcode == SHADER_OPCODE_TXL ||
           opcode == SHADER_OPCODE_TXS ||
           opcode == SHADER_OPCODE_LOD ||
           opcode == SHADER_OPCODE_TG4 ||
           opcode == SHADER_OPCODE_TG4_OFFSET);
}

bool
backend_instruction::is_math() const
{
   return (opcode == SHADER_OPCODE_RCP ||
           opcode == SHADER_OPCODE_RSQ ||
           opcode == SHADER_OPCODE_SQRT ||
           opcode == SHADER_OPCODE_EXP2 ||
           opcode == SHADER_OPCODE_LOG2 ||
           opcode == SHADER_OPCODE_SIN ||
           opcode == SHADER_OPCODE_COS ||
           opcode == SHADER_OPCODE_INT_QUOTIENT ||
           opcode == SHADER_OPCODE_INT_REMAINDER ||
           opcode == SHADER_OPCODE_POW);
}

bool
backend_instruction::is_control_flow() const
{
   switch (opcode) {
   case BRW_OPCODE_DO:
   case BRW_OPCODE_WHILE:
   case BRW_OPCODE_IF:
   case BRW_OPCODE_ELSE:
   case BRW_OPCODE_ENDIF:
   case BRW_OPCODE_BREAK:
   case BRW_OPCODE_CONTINUE:
      return true;
   default:
      return false;
   }
}

bool
backend_instruction::can_do_source_mods() const
{
   switch (opcode) {
   case BRW_OPCODE_ADDC:
   case BRW_OPCODE_BFE:
   case BRW_OPCODE_BFI1:
   case BRW_OPCODE_BFI2:
   case BRW_OPCODE_BFREV:
   case BRW_OPCODE_CBIT:
   case BRW_OPCODE_FBH:
   case BRW_OPCODE_FBL:
   case BRW_OPCODE_SUBB:
      return false;
   default:
      return true;
   }
}

bool
backend_instruction::can_do_saturate() const
{
   switch (opcode) {
   case BRW_OPCODE_ADD:
   case BRW_OPCODE_ASR:
   case BRW_OPCODE_AVG:
   case BRW_OPCODE_DP2:
   case BRW_OPCODE_DP3:
   case BRW_OPCODE_DP4:
   case BRW_OPCODE_DPH:
   case BRW_OPCODE_F16TO32:
   case BRW_OPCODE_F32TO16:
   case BRW_OPCODE_LINE:
   case BRW_OPCODE_LRP:
   case BRW_OPCODE_MAC:
   case BRW_OPCODE_MAD:
   case BRW_OPCODE_MATH:
   case BRW_OPCODE_MOV:
   case BRW_OPCODE_MUL:
   case SHADER_OPCODE_MULH:
   case BRW_OPCODE_PLN:
   case BRW_OPCODE_RNDD:
   case BRW_OPCODE_RNDE:
   case BRW_OPCODE_RNDU:
   case BRW_OPCODE_RNDZ:
   case BRW_OPCODE_SEL:
   case BRW_OPCODE_SHL:
   case BRW_OPCODE_SHR:
   case FS_OPCODE_LINTERP:
   case SHADER_OPCODE_COS:
   case SHADER_OPCODE_EXP2:
   case SHADER_OPCODE_LOG2:
   case SHADER_OPCODE_POW:
   case SHADER_OPCODE_RCP:
   case SHADER_OPCODE_RSQ:
   case SHADER_OPCODE_SIN:
   case SHADER_OPCODE_SQRT:
      return true;
   default:
      return false;
   }
}

bool
backend_instruction::can_do_cmod() const
{
   switch (opcode) {
   case BRW_OPCODE_ADD:
   case BRW_OPCODE_ADDC:
   case BRW_OPCODE_AND:
   case BRW_OPCODE_ASR:
   case BRW_OPCODE_AVG:
   case BRW_OPCODE_CMP:
   case BRW_OPCODE_CMPN:
   case BRW_OPCODE_DP2:
   case BRW_OPCODE_DP3:
   case BRW_OPCODE_DP4:
   case BRW_OPCODE_DPH:
   case BRW_OPCODE_F16TO32:
   case BRW_OPCODE_F32TO16:
   case BRW_OPCODE_FRC:
   case BRW_OPCODE_LINE:
   case BRW_OPCODE_LRP:
   case BRW_OPCODE_LZD:
   case BRW_OPCODE_MAC:
   case BRW_OPCODE_MACH:
   case BRW_OPCODE_MAD:
   case BRW_OPCODE_MOV:
   case BRW_OPCODE_MUL:
   case BRW_OPCODE_NOT:
   case BRW_OPCODE_OR:
   case BRW_OPCODE_PLN:
   case BRW_OPCODE_RNDD:
   case BRW_OPCODE_RNDE:
   case BRW_OPCODE_RNDU:
   case BRW_OPCODE_RNDZ:
   case BRW_OPCODE_SAD2:
   case BRW_OPCODE_SADA2:
   case BRW_OPCODE_SHL:
   case BRW_OPCODE_SHR:
   case BRW_OPCODE_SUBB:
   case BRW_OPCODE_XOR:
   case FS_OPCODE_CINTERP:
   case FS_OPCODE_LINTERP:
      return true;
   default:
      return false;
   }
}

bool
backend_instruction::reads_accumulator_implicitly() const
{
   switch (opcode) {
   case BRW_OPCODE_MAC:
   case BRW_OPCODE_MACH:
   case BRW_OPCODE_SADA2:
      return true;
   default:
      return false;
   }
}

bool
backend_instruction::writes_accumulator_implicitly(const struct brw_device_info *devinfo) const
{
   return writes_accumulator ||
          (devinfo->gen < 6 &&
           ((opcode >= BRW_OPCODE_ADD && opcode < BRW_OPCODE_NOP) ||
            (opcode >= FS_OPCODE_DDX_COARSE && opcode <= FS_OPCODE_LINTERP &&
             opcode != FS_OPCODE_CINTERP)));
}

bool
backend_instruction::has_side_effects() const
{
   switch (opcode) {
   case SHADER_OPCODE_UNTYPED_ATOMIC:
   case SHADER_OPCODE_UNTYPED_ATOMIC_LOGICAL:
   case SHADER_OPCODE_GEN4_SCRATCH_WRITE:
   case SHADER_OPCODE_UNTYPED_SURFACE_WRITE:
   case SHADER_OPCODE_UNTYPED_SURFACE_WRITE_LOGICAL:
   case SHADER_OPCODE_TYPED_ATOMIC:
   case SHADER_OPCODE_TYPED_ATOMIC_LOGICAL:
   case SHADER_OPCODE_TYPED_SURFACE_WRITE:
   case SHADER_OPCODE_TYPED_SURFACE_WRITE_LOGICAL:
   case SHADER_OPCODE_MEMORY_FENCE:
   case SHADER_OPCODE_URB_WRITE_SIMD8:
   case SHADER_OPCODE_URB_WRITE_SIMD8_PER_SLOT:
   case SHADER_OPCODE_URB_WRITE_SIMD8_MASKED:
   case SHADER_OPCODE_URB_WRITE_SIMD8_MASKED_PER_SLOT:
   case FS_OPCODE_FB_WRITE:
   case SHADER_OPCODE_BARRIER:
   case TCS_OPCODE_URB_WRITE:
   case TCS_OPCODE_RELEASE_INPUT:
      return true;
   default:
      return false;
   }
}

bool
backend_instruction::is_volatile() const
{
   switch (opcode) {
   case SHADER_OPCODE_UNTYPED_SURFACE_READ:
   case SHADER_OPCODE_UNTYPED_SURFACE_READ_LOGICAL:
   case SHADER_OPCODE_TYPED_SURFACE_READ:
   case SHADER_OPCODE_TYPED_SURFACE_READ_LOGICAL:
      return true;
   default:
      return false;
   }
}

#ifndef NDEBUG
static bool
inst_is_in_block(const bblock_t *block, const backend_instruction *inst)
{
   bool found = false;
   foreach_inst_in_block (backend_instruction, i, block) {
      if (inst == i) {
         found = true;
      }
   }
   return found;
}
#endif

static void
adjust_later_block_ips(bblock_t *start_block, int ip_adjustment)
{
   for (bblock_t *block_iter = start_block->next();
        !block_iter->link.is_tail_sentinel();
        block_iter = block_iter->next()) {
      block_iter->start_ip += ip_adjustment;
      block_iter->end_ip += ip_adjustment;
   }
}

void
backend_instruction::insert_after(bblock_t *block, backend_instruction *inst)
{
   if (!this->is_head_sentinel())
      assert(inst_is_in_block(block, this) || !"Instruction not in block");

   block->end_ip++;

   adjust_later_block_ips(block, 1);

   exec_node::insert_after(inst);
}

void
backend_instruction::insert_before(bblock_t *block, backend_instruction *inst)
{
   if (!this->is_tail_sentinel())
      assert(inst_is_in_block(block, this) || !"Instruction not in block");

   block->end_ip++;

   adjust_later_block_ips(block, 1);

   exec_node::insert_before(inst);
}

void
backend_instruction::insert_before(bblock_t *block, exec_list *list)
{
   assert(inst_is_in_block(block, this) || !"Instruction not in block");

   unsigned num_inst = list->length();

   block->end_ip += num_inst;

   adjust_later_block_ips(block, num_inst);

   exec_node::insert_before(list);
}

void
backend_instruction::remove(bblock_t *block)
{
   assert(inst_is_in_block(block, this) || !"Instruction not in block");

   adjust_later_block_ips(block, -1);

   if (block->start_ip == block->end_ip) {
      block->cfg->remove_block(block);
   } else {
      block->end_ip--;
   }

   exec_node::remove();
}

void
backend_shader::dump_instructions()
{
   dump_instructions(NULL);
}

void
backend_shader::dump_instructions(const char *name)
{
   FILE *file = stderr;
   if (name && geteuid() != 0) {
      file = fopen(name, "w");
      if (!file)
         file = stderr;
   }

   if (cfg) {
      int ip = 0;
      foreach_block_and_inst(block, backend_instruction, inst, cfg) {
         if (!unlikely(INTEL_DEBUG & DEBUG_OPTIMIZER))
            fprintf(file, "%4d: ", ip++);
         dump_instruction(inst, file);
      }
   } else {
      int ip = 0;
      foreach_in_list(backend_instruction, inst, &instructions) {
         if (!unlikely(INTEL_DEBUG & DEBUG_OPTIMIZER))
            fprintf(file, "%4d: ", ip++);
         dump_instruction(inst, file);
      }
   }

   if (file != stderr) {
      fclose(file);
   }
}

void
backend_shader::calculate_cfg()
{
   if (this->cfg)
      return;
   cfg = new(mem_ctx) cfg_t(&this->instructions);
}

void
backend_shader::invalidate_cfg()
{
   ralloc_free(this->cfg);
   this->cfg = NULL;
}

/**
 * Sets up the starting offsets for the groups of binding table entries
 * commong to all pipeline stages.
 *
 * Unused groups are initialized to 0xd0d0d0d0 to make it obvious that they're
 * unused but also make sure that addition of small offsets to them will
 * trigger some of our asserts that surface indices are < BRW_MAX_SURFACES.
 */
void
brw_assign_common_binding_table_offsets(gl_shader_stage stage,
                                        const struct brw_device_info *devinfo,
                                        const struct gl_shader_program *shader_prog,
                                        const struct gl_program *prog,
                                        struct brw_stage_prog_data *stage_prog_data,
                                        uint32_t next_binding_table_offset)
{
   const struct gl_shader *shader = NULL;
   int num_textures = _mesa_fls(prog->SamplersUsed);

   if (shader_prog)
      shader = shader_prog->_LinkedShaders[stage];

   stage_prog_data->binding_table.texture_start = next_binding_table_offset;
   next_binding_table_offset += num_textures;

   if (shader) {
      assert(shader->NumUniformBlocks <= BRW_MAX_UBO);
      stage_prog_data->binding_table.ubo_start = next_binding_table_offset;
      next_binding_table_offset += shader->NumUniformBlocks;

      assert(shader->NumShaderStorageBlocks <= BRW_MAX_SSBO);
      stage_prog_data->binding_table.ssbo_start = next_binding_table_offset;
      next_binding_table_offset += shader->NumShaderStorageBlocks;
   } else {
      stage_prog_data->binding_table.ubo_start = 0xd0d0d0d0;
      stage_prog_data->binding_table.ssbo_start = 0xd0d0d0d0;
   }

   if (INTEL_DEBUG & DEBUG_SHADER_TIME) {
      stage_prog_data->binding_table.shader_time_start = next_binding_table_offset;
      next_binding_table_offset++;
   } else {
      stage_prog_data->binding_table.shader_time_start = 0xd0d0d0d0;
   }

   if (prog->UsesGather) {
      if (devinfo->gen >= 8) {
         stage_prog_data->binding_table.gather_texture_start =
            stage_prog_data->binding_table.texture_start;
      } else {
         stage_prog_data->binding_table.gather_texture_start = next_binding_table_offset;
         next_binding_table_offset += num_textures;
      }
   } else {
      stage_prog_data->binding_table.gather_texture_start = 0xd0d0d0d0;
   }

   if (shader && shader->NumAtomicBuffers) {
      stage_prog_data->binding_table.abo_start = next_binding_table_offset;
      next_binding_table_offset += shader->NumAtomicBuffers;
   } else {
      stage_prog_data->binding_table.abo_start = 0xd0d0d0d0;
   }

   if (shader && shader->NumImages) {
      stage_prog_data->binding_table.image_start = next_binding_table_offset;
      next_binding_table_offset += shader->NumImages;
   } else {
      stage_prog_data->binding_table.image_start = 0xd0d0d0d0;
   }

   /* This may or may not be used depending on how the compile goes. */
   stage_prog_data->binding_table.pull_constants_start = next_binding_table_offset;
   next_binding_table_offset++;

   assert(next_binding_table_offset <= BRW_MAX_SURFACES);

   /* prog_data->base.binding_table.size will be set by brw_mark_surface_used. */
}

static void
setup_vec4_uniform_value(const gl_constant_value **params,
                         const gl_constant_value *values,
                         unsigned n)
{
   static const gl_constant_value zero = { 0 };

   for (unsigned i = 0; i < n; ++i)
      params[i] = &values[i];

   for (unsigned i = n; i < 4; ++i)
      params[i] = &zero;
}

void
brw_setup_image_uniform_values(gl_shader_stage stage,
                               struct brw_stage_prog_data *stage_prog_data,
                               unsigned param_start_index,
                               const gl_uniform_storage *storage)
{
   const gl_constant_value **param =
      &stage_prog_data->param[param_start_index];

   for (unsigned i = 0; i < MAX2(storage->array_elements, 1); i++) {
      const unsigned image_idx = storage->opaque[stage].index + i;
      const brw_image_param *image_param =
         &stage_prog_data->image_param[image_idx];

      /* Upload the brw_image_param structure.  The order is expected to match
       * the BRW_IMAGE_PARAM_*_OFFSET defines.
       */
      setup_vec4_uniform_value(param + BRW_IMAGE_PARAM_SURFACE_IDX_OFFSET,
         (const gl_constant_value *)&image_param->surface_idx, 1);
      setup_vec4_uniform_value(param + BRW_IMAGE_PARAM_OFFSET_OFFSET,
         (const gl_constant_value *)image_param->offset, 2);
      setup_vec4_uniform_value(param + BRW_IMAGE_PARAM_SIZE_OFFSET,
         (const gl_constant_value *)image_param->size, 3);
      setup_vec4_uniform_value(param + BRW_IMAGE_PARAM_STRIDE_OFFSET,
         (const gl_constant_value *)image_param->stride, 4);
      setup_vec4_uniform_value(param + BRW_IMAGE_PARAM_TILING_OFFSET,
         (const gl_constant_value *)image_param->tiling, 3);
      setup_vec4_uniform_value(param + BRW_IMAGE_PARAM_SWIZZLING_OFFSET,
         (const gl_constant_value *)image_param->swizzling, 2);
      param += BRW_IMAGE_PARAM_SIZE;

      brw_mark_surface_used(
         stage_prog_data,
         stage_prog_data->binding_table.image_start + image_idx);
   }
}

/**
 * Decide which set of clip planes should be used when clipping via
 * gl_Position or gl_ClipVertex.
 */
gl_clip_plane *brw_select_clip_planes(struct gl_context *ctx)
{
   if (ctx->_Shader->CurrentProgram[MESA_SHADER_VERTEX]) {
      /* There is currently a GLSL vertex shader, so clip according to GLSL
       * rules, which means compare gl_ClipVertex (or gl_Position, if
       * gl_ClipVertex wasn't assigned) against the eye-coordinate clip planes
       * that were stored in EyeUserPlane at the time the clip planes were
       * specified.
       */
      return ctx->Transform.EyeUserPlane;
   } else {
      /* Either we are using fixed function or an ARB vertex program.  In
       * either case the clip planes are going to be compared against
       * gl_Position (which is in clip coordinates) so we have to clip using
       * _ClipUserPlane, which was transformed into clip coordinates by Mesa
       * core.
       */
      return ctx->Transform._ClipUserPlane;
   }
}

extern "C" const unsigned *
brw_compile_tes(const struct brw_compiler *compiler,
                void *log_data,
                void *mem_ctx,
                const struct brw_tes_prog_key *key,
                struct brw_tes_prog_data *prog_data,
                const nir_shader *src_shader,
                struct gl_shader_program *shader_prog,
                int shader_time_index,
                unsigned *final_assembly_size,
                char **error_str)
{
   const struct brw_device_info *devinfo = compiler->devinfo;
   struct gl_shader *shader =
      shader_prog->_LinkedShaders[MESA_SHADER_TESS_EVAL];
   const bool is_scalar = compiler->scalar_stage[MESA_SHADER_TESS_EVAL];

   nir_shader *nir = nir_shader_clone(mem_ctx, src_shader);
   nir = brw_nir_apply_sampler_key(nir, devinfo, &key->tex, is_scalar);
   nir->info.inputs_read = key->inputs_read;
   nir->info.patch_inputs_read = key->patch_inputs_read;
   nir = brw_nir_lower_io(nir, compiler->devinfo, is_scalar);
   nir = brw_postprocess_nir(nir, compiler->devinfo, is_scalar);

   brw_compute_vue_map(devinfo, &prog_data->base.vue_map,
                       nir->info.outputs_written,
                       nir->info.separate_shader);

   unsigned output_size_bytes = prog_data->base.vue_map.num_slots * 4 * 4;

   assert(output_size_bytes >= 1);
   if (output_size_bytes > GEN7_MAX_DS_URB_ENTRY_SIZE_BYTES) {
      if (error_str)
         *error_str = ralloc_strdup(mem_ctx, "DS outputs exceed maximum size");
      return NULL;
   }

   /* URB entry sizes are stored as a multiple of 64 bytes. */
   prog_data->base.urb_entry_size = ALIGN(output_size_bytes, 64) / 64;

   struct brw_vue_map input_vue_map;
   brw_compute_tess_vue_map(&input_vue_map,
                            nir->info.inputs_read & ~VARYING_BIT_PRIMITIVE_ID,
                            nir->info.patch_inputs_read);

   bool need_patch_header = nir->info.system_values_read &
      (BITFIELD64_BIT(SYSTEM_VALUE_TESS_LEVEL_OUTER) |
       BITFIELD64_BIT(SYSTEM_VALUE_TESS_LEVEL_INNER));

   /* The TES will pull most inputs using URB read messages.
    *
    * However, we push the patch header for TessLevel factors when required,
    * as it's a tiny amount of extra data.
    */
   prog_data->base.urb_read_length = need_patch_header ? 1 : 0;

   if (unlikely(INTEL_DEBUG & DEBUG_TES)) {
      fprintf(stderr, "TES Input ");
      brw_print_vue_map(stderr, &input_vue_map);
      fprintf(stderr, "TES Output ");
      brw_print_vue_map(stderr, &prog_data->base.vue_map);
   }

   if (is_scalar) {
      fs_visitor v(compiler, log_data, mem_ctx, (void *) key,
                   &prog_data->base.base, shader->Program, nir, 8,
                   shader_time_index, &input_vue_map);
      if (!v.run_tes()) {
         if (error_str)
            *error_str = ralloc_strdup(mem_ctx, v.fail_msg);
         return NULL;
      }

      prog_data->base.dispatch_mode = DISPATCH_MODE_SIMD8;

      fs_generator g(compiler, log_data, mem_ctx, (void *) key,
                     &prog_data->base.base, v.promoted_constants, false,
                     MESA_SHADER_TESS_EVAL);
      if (unlikely(INTEL_DEBUG & DEBUG_TES)) {
         g.enable_debug(ralloc_asprintf(mem_ctx,
                                        "%s tessellation evaluation shader %s",
                                        nir->info.label ? nir->info.label
                                                        : "unnamed",
                                        nir->info.name));
      }

      g.generate_code(v.cfg, 8);

      return g.get_assembly(final_assembly_size);
   } else {
      brw::vec4_tes_visitor v(compiler, log_data, key, prog_data,
			      nir, mem_ctx, shader_time_index);
      if (!v.run()) {
	 if (error_str)
	    *error_str = ralloc_strdup(mem_ctx, v.fail_msg);
	 return NULL;
      }

      if (unlikely(INTEL_DEBUG & DEBUG_TES))
	 v.dump_instructions();

      return brw_vec4_generate_assembly(compiler, log_data, mem_ctx, nir,
					&prog_data->base, v.cfg,
					final_assembly_size);
   }
}<|MERGE_RESOLUTION|>--- conflicted
+++ resolved
@@ -29,140 +29,6 @@
 #include "brw_vec4_tes.h"
 #include "main/shaderobj.h"
 #include "main/uniforms.h"
-<<<<<<< HEAD
-#include "util/debug.h"
-
-static void
-shader_debug_log_mesa(void *data, const char *fmt, ...)
-{
-   struct brw_context *brw = (struct brw_context *)data;
-   va_list args;
-
-   va_start(args, fmt);
-   GLuint msg_id = 0;
-   _mesa_gl_vdebug(&brw->ctx, &msg_id,
-                   MESA_DEBUG_SOURCE_SHADER_COMPILER,
-                   MESA_DEBUG_TYPE_OTHER,
-                   MESA_DEBUG_SEVERITY_NOTIFICATION, fmt, args);
-   va_end(args);
-}
-
-static void
-shader_perf_log_mesa(void *data, const char *fmt, ...)
-{
-   struct brw_context *brw = (struct brw_context *)data;
-
-   va_list args;
-   va_start(args, fmt);
-
-   if (unlikely(INTEL_DEBUG & DEBUG_PERF)) {
-      va_list args_copy;
-      va_copy(args_copy, args);
-      vfprintf(stderr, fmt, args_copy);
-      va_end(args_copy);
-   }
-
-   if (brw->perf_debug) {
-      GLuint msg_id = 0;
-      _mesa_gl_vdebug(&brw->ctx, &msg_id,
-                      MESA_DEBUG_SOURCE_SHADER_COMPILER,
-                      MESA_DEBUG_TYPE_PERFORMANCE,
-                      MESA_DEBUG_SEVERITY_MEDIUM, fmt, args);
-   }
-   va_end(args);
-}
-
-struct brw_compiler *
-brw_compiler_create(void *mem_ctx, const struct brw_device_info *devinfo)
-{
-   struct brw_compiler *compiler = rzalloc(mem_ctx, struct brw_compiler);
-
-   compiler->devinfo = devinfo;
-   compiler->shader_debug_log = shader_debug_log_mesa;
-   compiler->shader_perf_log = shader_perf_log_mesa;
-
-   brw_fs_alloc_reg_sets(compiler);
-   brw_vec4_alloc_reg_set(compiler);
-
-   compiler->scalar_stage[MESA_SHADER_VERTEX] =
-      devinfo->gen >= 8 && !(INTEL_DEBUG & DEBUG_VEC4VS);
-   compiler->scalar_stage[MESA_SHADER_TESS_CTRL] = false;
-   compiler->scalar_stage[MESA_SHADER_TESS_EVAL] =
-      devinfo->gen >= 8 && env_var_as_boolean("INTEL_SCALAR_TES", true);
-   compiler->scalar_stage[MESA_SHADER_GEOMETRY] =
-      devinfo->gen >= 8 && env_var_as_boolean("INTEL_SCALAR_GS", false);
-   compiler->scalar_stage[MESA_SHADER_FRAGMENT] = true;
-   compiler->scalar_stage[MESA_SHADER_COMPUTE] = true;
-
-   nir_shader_compiler_options *nir_options =
-      rzalloc(compiler, nir_shader_compiler_options);
-   nir_options->native_integers = true;
-   nir_options->vertex_id_zero_based = true;
-   nir_options->lower_fdiv = true;
-   /* In order to help allow for better CSE at the NIR level we tell NIR
-    * to split all ffma instructions during opt_algebraic and we then
-    * re-combine them as a later step.
-    */
-   nir_options->lower_ffma = true;
-   nir_options->lower_sub = true;
-   nir_options->lower_fdiv = true;
-   nir_options->lower_scmp = true;
-   nir_options->lower_fmod = true;
-   nir_options->lower_bitfield_extract = true;
-   nir_options->lower_bitfield_insert = true;
-   nir_options->lower_uadd_carry = true;
-   nir_options->lower_usub_borrow = true;
-
-   /* In the vec4 backend, our dpN instruction replicates its result to all
-    * the components of a vec4.  We would like NIR to give us replicated fdot
-    * instructions because it can optimize better for us.
-    *
-    * For the FS backend, it should be lowered away by the scalarizing pass so
-    * we should never see fdot anyway.
-    */
-   nir_options->fdot_replicates = true;
-
-   /* We want the GLSL compiler to emit code that uses condition codes */
-   for (int i = 0; i < MESA_SHADER_STAGES; i++) {
-      compiler->glsl_compiler_options[i].MaxUnrollIterations = 32;
-      compiler->glsl_compiler_options[i].MaxIfDepth =
-         devinfo->gen < 6 ? 16 : UINT_MAX;
-
-      compiler->glsl_compiler_options[i].EmitCondCodes = true;
-      compiler->glsl_compiler_options[i].EmitNoNoise = true;
-      compiler->glsl_compiler_options[i].EmitNoMainReturn = true;
-      compiler->glsl_compiler_options[i].EmitNoIndirectInput = true;
-      compiler->glsl_compiler_options[i].EmitNoIndirectUniform = false;
-      compiler->glsl_compiler_options[i].LowerClipDistance = true;
-
-      bool is_scalar = compiler->scalar_stage[i];
-
-      compiler->glsl_compiler_options[i].EmitNoIndirectOutput = is_scalar;
-      compiler->glsl_compiler_options[i].EmitNoIndirectTemp = is_scalar;
-      compiler->glsl_compiler_options[i].OptimizeForAOS = !is_scalar;
-
-      /* !ARB_gpu_shader5 */
-      if (devinfo->gen < 7)
-         compiler->glsl_compiler_options[i].EmitNoIndirectSampler = true;
-
-      compiler->glsl_compiler_options[i].NirOptions = nir_options;
-
-      compiler->glsl_compiler_options[i].LowerBufferInterfaceBlocks = true;
-   }
-
-   compiler->glsl_compiler_options[MESA_SHADER_TESS_CTRL].EmitNoIndirectInput = false;
-   compiler->glsl_compiler_options[MESA_SHADER_TESS_EVAL].EmitNoIndirectInput = false;
-
-   if (compiler->scalar_stage[MESA_SHADER_GEOMETRY])
-      compiler->glsl_compiler_options[MESA_SHADER_GEOMETRY].EmitNoIndirectInput = false;
-
-   compiler->glsl_compiler_options[MESA_SHADER_COMPUTE]
-      .LowerShaderSharedVariables = true;
-
-   return compiler;
-}
-=======
->>>>>>> 874ede49
 
 extern "C" struct gl_shader *
 brw_new_shader(struct gl_context *ctx, GLuint name, GLuint type)
