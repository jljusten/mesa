--- conflicted
+++ resolved
@@ -87,11 +87,7 @@
    const fs_reg dest = vgrf(glsl_type::uvec4_type);
    const fs_reg srcs[] = {
       coordinate, fs_reg(), fs_reg(), fs_reg(), fs_reg(), fs_reg(),
-<<<<<<< HEAD
-      texture, texture, fs_reg(), fs_reg(components), fs_reg(0)
-=======
-      sampler, fs_reg(), brw_imm_ud(components), brw_imm_d(0)
->>>>>>> d9b8fde9
+      texture, texture, fs_reg(), brw_imm_ud(components), brw_imm_d(0)
    };
    fs_inst *inst = bld.emit(SHADER_OPCODE_TXF_MCS_LOGICAL, dest, srcs,
                             ARRAY_SIZE(srcs));
@@ -115,12 +111,8 @@
                          fs_reg mcs,
                          int gather_component,
                          bool is_cube_array,
-<<<<<<< HEAD
-                         bool is_rect,
                          uint32_t surface,
                          fs_reg surface_reg,
-=======
->>>>>>> d9b8fde9
                          uint32_t sampler,
                          fs_reg sampler_reg)
 {
@@ -160,13 +152,8 @@
    fs_reg dst = vgrf(glsl_type::get_instance(dest_type->base_type, 4, 1));
    const fs_reg srcs[] = {
       coordinate, shadow_c, lod, lod2,
-<<<<<<< HEAD
       sample_index, mcs, surface_reg, sampler_reg, offset_value,
-      fs_reg(coord_components), fs_reg(grad_components)
-=======
-      sample_index, mcs, sampler_reg, offset_value,
       brw_imm_d(coord_components), brw_imm_d(grad_components)
->>>>>>> d9b8fde9
    };
    enum opcode opcode;
 
@@ -217,12 +204,8 @@
       inst->offset = offset_value.ud;
 
    if (op == ir_tg4) {
-<<<<<<< HEAD
-      inst->offset |=
-         gather_channel(gather_component, surface, sampler) << 16; /* M0.2:16-17 */
-=======
       if (gather_component == 1 &&
-          key_tex->gather_channel_quirk_mask & (1 << sampler)) {
+          key_tex->gather_channel_quirk_mask & (1 << surface)) {
          /* gather4 sampler is broken for green channel on RG32F --
           * we must ask for blue instead.
           */
@@ -230,7 +213,6 @@
       } else {
          inst->offset |= gather_component << 16;
       }
->>>>>>> d9b8fde9
 
       if (devinfo->gen == 6)
          emit_gen6_gather_wa(key_tex->gen6_gather_wa[surface], dst);
@@ -292,78 +274,6 @@
    }
 }
 
-<<<<<<< HEAD
-/**
- * Set up the gather channel based on the swizzle, for gather4.
- */
-uint32_t
-fs_visitor::gather_channel(int orig_chan, uint32_t surface, uint32_t sampler)
-{
-   int swiz = GET_SWZ(key_tex->swizzles[sampler], orig_chan);
-   switch (swiz) {
-      case SWIZZLE_X: return 0;
-      case SWIZZLE_Y:
-         /* gather4 sampler is broken for green channel on RG32F --
-          * we must ask for blue instead.
-          */
-         if (key_tex->gather_channel_quirk_mask & (1 << surface))
-            return 2;
-         return 1;
-      case SWIZZLE_Z: return 2;
-      case SWIZZLE_W: return 3;
-      default:
-         unreachable("Not reached"); /* zero, one swizzles handled already */
-   }
-}
-
-/**
- * Swizzle the result of a texture result.  This is necessary for
- * EXT_texture_swizzle as well as DEPTH_TEXTURE_MODE for shadow comparisons.
- */
-void
-fs_visitor::swizzle_result(ir_texture_opcode op, int dest_components,
-                           fs_reg orig_val, uint32_t sampler)
-{
-   if (op == ir_query_levels) {
-      /* # levels is in .w */
-      this->result = offset(orig_val, bld, 3);
-      return;
-   }
-
-   this->result = orig_val;
-
-   /* txs,lod don't actually sample the texture, so swizzling the result
-    * makes no sense.
-    */
-   if (op == ir_txs || op == ir_lod || op == ir_tg4)
-      return;
-
-   if (dest_components == 1) {
-      /* Ignore DEPTH_TEXTURE_MODE swizzling. */
-   } else if (key_tex->swizzles[sampler] != SWIZZLE_NOOP) {
-      fs_reg swizzled_result = vgrf(glsl_type::vec4_type);
-      swizzled_result.type = orig_val.type;
-
-      for (int i = 0; i < 4; i++) {
-	 int swiz = GET_SWZ(key_tex->swizzles[sampler], i);
-	 fs_reg l = swizzled_result;
-	 l = offset(l, bld, i);
-
-	 if (swiz == SWIZZLE_ZERO) {
-            bld.MOV(l, fs_reg(0.0f));
-	 } else if (swiz == SWIZZLE_ONE) {
-            bld.MOV(l, fs_reg(1.0f));
-	 } else {
-            bld.MOV(l, offset(orig_val, bld,
-                                  GET_SWZ(key_tex->swizzles[sampler], i)));
-	 }
-      }
-      this->result = swizzled_result;
-   }
-}
-
-=======
->>>>>>> d9b8fde9
 /** Emits a dummy fragment shader consisting of magenta for bringup purposes. */
 void
 fs_visitor::emit_dummy_fs()
