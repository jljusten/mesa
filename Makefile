--- conflicted
+++ resolved
@@ -28,16 +28,7 @@
 	-@test -s $(TOP)/configs/current || rm -f $(TOP)/configs/current
 
 
-<<<<<<< HEAD
 realclean: clean
-=======
-realclean:
-	-rm -f `find . -name \*.o`
-	-rm -f `find . -name \*.a`
-	-rm -f `find . -name \*.so`
-	-rm -f `find . -name depend`
-	-rm -f `find . -name depend.bak`
->>>>>>> d50d68a1
 	-rm -rf lib*
 	-rm -f $(TOP)/configs/current
 	-rm -f $(TOP)/configs/autoconf
